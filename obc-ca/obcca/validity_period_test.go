--- conflicted
+++ resolved
@@ -25,18 +25,10 @@
 	"net"
 	"os"
 	"strconv"
-<<<<<<< HEAD
-=======
 	"strings"
->>>>>>> a89f18ad
 	"time"
 	"sync"
 	"io/ioutil"
-	
-<<<<<<< HEAD
-=======
-	"golang.org/x/net/context"
->>>>>>> a89f18ad
 	"github.com/spf13/viper"
 	"google.golang.org/grpc"
 	"google.golang.org/grpc/credentials"
@@ -50,8 +42,8 @@
 	"github.com/openblockchain/obc-peer/openchain/ledger/genesis"
 	"github.com/openblockchain/obc-peer/openchain/peer"
 	"github.com/openblockchain/obc-peer/openchain/rest"
+	"github.com/openblockchain/obc-peer/openchain/util"
 	pb "github.com/openblockchain/obc-peer/protos"
-	"github.com/openblockchain/obc-peer/openchain/util"
 	
 	//"encoding/json"
 	//"errors"
@@ -61,7 +53,11 @@
 	//"github.com/op/go-logging"
 	//"github.com/spf13/cobra"
 	//"github.com/openblockchain/obc-peer/events/producer"
-
+)
+
+var (
+	tca *TCA 
+	eca *ECA 
 )
 
 func TestMain(m *testing.M) {
@@ -86,12 +82,12 @@
 	// 1. query the validity period
 	// 2. wait at least the validity period update time
 	// 3. query the validity period again and compare with the previous value, it must be greater
-	// 4. stop the openchain
-	// 5. stop the TCA
-	// 6. cleanup database and test folder
+	
 	time.Sleep(time.Second * 60) // TODO remove when the test is complete
 	
-	stopOpenchain()
+	stopServices()
+	
+	// 4. cleanup database and test folder
 }
 
 func startServices(t *testing.T) {
@@ -103,13 +99,18 @@
 	}
 }
 
+func stopServices(){
+	stopOpenchain()
+	stopTCA()
+}
+
 func startTCA() {
 	LogInit(ioutil.Discard, os.Stdout, os.Stdout, os.Stderr, os.Stdout)
 	
-	eca := NewECA()
+	eca = NewECA()
 	defer eca.Close()
 
-	tca := NewTCA(eca)
+	tca = NewTCA(eca)
 	defer tca.Close()
 
 	var wg sync.WaitGroup
@@ -117,6 +118,11 @@
 	tca.Start(&wg)
 
 	wg.Wait()
+}
+
+func stopTCA(){
+	tca.Stop()
+	eca.Stop()
 }
 
 
