server:
        version: "0.1"
        rootpath: ".obc-ca"
        port: ":50051"
        
        tls:
#                certfile:
#                keyfile:


eca:
        users:
                donq: 7avZQLwcUe9q
                nepumuk: 9gvZQRwhUq9q
                jim: AwbeJH2kw9qK
<<<<<<< HEAD
                lukas: NPKYL39uKbkj
                system_chaincode_invoker: DRJ20pEql15a
tca:
#         tls:
#                certfile:
#                keyfile:

tlsca:
#         tls:
#                certfile:
#                keyfile:
         
pki:
          validity-period:
                 update: true
                 chaincodeHash: 6091c3abd07c18edd6ef48ae24cfe409522f7defb51e4103dfa61ca3012386380c1b179f904375e253f20f4b2c5c848299988e65d8b80cb3f6b3d848b6fb2230
                 # TLS Settings for communications to update the validity period 
                 tls:
                         enabled: false 
                         cert: 
                                file: testdata/server1.pem
                         key:
                                file: testdata/server1.key
                         # The server name use to verify the hostname returned by TLS handshake
                         server-host-override:
                 devops-address: 0.0.0.0:30303              
=======
                lukas: NPKYL39uKbkj
>>>>>>> c8cdcb52
<|MERGE_RESOLUTION|>--- conflicted
+++ resolved
@@ -13,7 +13,6 @@
                 donq: 7avZQLwcUe9q
                 nepumuk: 9gvZQRwhUq9q
                 jim: AwbeJH2kw9qK
-<<<<<<< HEAD
                 lukas: NPKYL39uKbkj
                 system_chaincode_invoker: DRJ20pEql15a
 tca:
@@ -39,7 +38,4 @@
                                 file: testdata/server1.key
                          # The server name use to verify the hostname returned by TLS handshake
                          server-host-override:
-                 devops-address: 0.0.0.0:30303              
-=======
-                lukas: NPKYL39uKbkj
->>>>>>> c8cdcb52
+                 devops-address: 0.0.0.0:30303              