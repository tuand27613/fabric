--- conflicted
+++ resolved
@@ -307,17 +307,10 @@
 	spec := NewDefaultCertificateSpec(id, pub, usage, opt...)
 	return ca.createCertificateFromSpec(spec, timestamp, kdfKey)
 }
-<<<<<<< HEAD
 
 func (ca *CA) createCertificateFromSpec(spec *CertificateSpec, timestamp int64, kdfKey []byte) ([]byte, error) {
 	Trace.Println("Creating certificate for " + spec.GetId() + ".")
 
-=======
-
-func (ca *CA) createCertificateFromSpec(spec *CertificateSpec, timestamp int64, kdfKey []byte) ([]byte, error) {
-	Trace.Println("Creating certificate for " + spec.GetId() + ".")
-
->>>>>>> d5d1c857
 	raw, err := ca.newCertificateFromSpec(spec)
 	if err != nil {
 		Error.Println(err)
@@ -440,26 +433,11 @@
 }
 
 func (ca *CA) requireAffiliation(role int) (bool) { 
-<<<<<<< HEAD
-	return role != 4 && role != 8  
-=======
 	return role != 4 && role != 8 
->>>>>>> d5d1c857
 }
 
 func (ca *CA) validateAndGenerateEnrollId(id, affiliation, affiliation_role string, role int) (string, error) {
 	if ca.requireAffiliation(role) {
-<<<<<<< HEAD
-		    valid, err := ca.isValidAffiliation(affiliation)
-			if err != nil {
-				return "", nil
-			}
-		    if !valid { 
-    			return "", errors.New("invalid affiliation group "+affiliation)
-    		}
-		    return ca.generateEnrollId(id, affiliation_role, affiliation)
-	} 
-=======
 		valid, err := ca.isValidAffiliation(affiliation)
 		if err != nil {
 			return "", err
@@ -472,7 +450,6 @@
 	    return ca.generateEnrollId(id, affiliation_role, affiliation)
 	} 
 	
->>>>>>> d5d1c857
 	return "", nil
 }
 
@@ -480,11 +457,7 @@
     var tok string
     var err error
 	var enrollID string
-<<<<<<< HEAD
-  	enrollID, err = ca.validateAndGenerateEnrollId(id,affiliation, affiliation_role, role)
-=======
   	enrollID, err = ca.validateAndGenerateEnrollId(id, affiliation, affiliation_role, role)
->>>>>>> d5d1c857
 
     if err != nil { 
     	return "", err
