--- conflicted
+++ resolved
@@ -95,7 +95,7 @@
 // by a transaction between these two calls, the hash will be different. The
 // preview block does not include non-hashed data such as the local timestamp.
 func (ledger *Ledger) GetTXBatchPreviewBlock(id interface{},
-	transactions []*protos.Transaction, proof []byte) (*protos.Block, error) {
+	transactions []*protos.Transaction, metadata []byte) (*protos.Block, error) {
 	err := ledger.checkValidIDCommitORRollback(id)
 	if err != nil {
 		return nil, err
@@ -104,7 +104,7 @@
 	if err != nil {
 		return nil, err
 	}
-	return ledger.blockchain.buildBlock(protos.NewBlock(transactions), stateHash), nil
+	return ledger.blockchain.buildBlock(protos.NewBlock(transactions, metadata), stateHash), nil
 }
 
 // CommitTxBatch - gets invoked when the current transaction-batch needs to be committed
@@ -127,11 +127,7 @@
 	}
 
 	writeBatch := gorocksdb.NewWriteBatch()
-<<<<<<< HEAD
-	block := protos.NewBlock("proposerID", transactions, metadata)
-=======
-	block := protos.NewBlock(transactions)
->>>>>>> dae0da77
+	block := protos.NewBlock(transactions, metadata)
 	newBlockNumber, err := ledger.blockchain.addPersistenceChangesForNewBlock(context.TODO(), block, stateHash, writeBatch)
 	if err != nil {
 		success = false
