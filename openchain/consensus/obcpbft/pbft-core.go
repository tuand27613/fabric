/*
Licensed to the Apache Software Foundation (ASF) under one
or more contributor license agreements.  See the NOTICE file
distributed with this work for additional information
regarding copyright ownership.  The ASF licenses this file
to you under the Apache License, Version 2.0 (the
"License"); you may not use this file except in compliance
with the License.  You may obtain a copy of the License at

  http://www.apache.org/licenses/LICENSE-2.0

Unless required by applicable law or agreed to in writing,
software distributed under the License is distributed on an
"AS IS" BASIS, WITHOUT WARRANTIES OR CONDITIONS OF ANY
KIND, either express or implied.  See the License for the
specific language governing permissions and limitations
under the License.
*/

package obcpbft

import (
	"encoding/base64"
	"fmt"
	"math/rand"
	"sort"
	"sync"
	"time"

	_ "github.com/openblockchain/obc-peer/openchain" // Needed for logging format init
	"github.com/openblockchain/obc-peer/openchain/util"

	"github.com/golang/protobuf/proto"
	"github.com/op/go-logging"
	"github.com/spf13/viper"
)

// =============================================================================
// init
// =============================================================================

var logger *logging.Logger // package-level logger

func init() {
	logger = logging.MustGetLogger("consensus/obcpbft")
}

// =============================================================================
// custom interfaces and structure definitions
// =============================================================================

type innerStack interface {
	broadcast(msgPayload []byte)
	unicast(msgPayload []byte, receiverID uint64) (err error)
	execute(seqNo uint64, txRaw []byte, execInfo *ExecutionInfo)
	skipTo(seqNo uint64, snapshotID []byte, peers []uint64, execInfo *ExecutionInfo)
	validState(seqNo uint64, id []byte, peers []uint64, execInfo *ExecutionInfo)
	validate(txRaw []byte) error
	viewChange(curView uint64)

	sign(msg []byte) ([]byte, error)
	verify(senderID uint64, signature []byte, message []byte) error
	getValidatorHandle(id uint64) (handle *protos.PeerID, err error)
}

type pbftCore struct {
	// internal data
	internalLock sync.Mutex
	executing    bool // signals that application is executing
	closed       chan bool
	consumer     innerStack
	notifyCommit chan bool
	notifyExec   *sync.Cond

	// PBFT data
	activeView    bool              // view change happening
	byzantine     bool              // whether this node is intentionally acting as Byzantine; useful for debugging on the testnet
	f             int               // max. number of faults we can tolerate
	N             int               // max.number of validators in the network
	h             uint64            // low watermark
	id            uint64            // replica ID; PBFT `i`
	K             uint64            // checkpoint period
	logMultiplier uint64            // use this value to calculate log size : k*logMultiplier
	L             uint64            // log size
	lastExec      uint64            // last request we executed
	replicaCount  int               // number of replicas; PBFT `|R|`
	seqNo         uint64            // PBFT "n", strictly monotonic increasing sequence number
	view          uint64            // current view
	chkpts        map[uint64]string // state checkpoints; map lastExec to global hash
	pset          map[uint64]*ViewChange_PQ
	qset          map[qidx]*ViewChange_PQ

	skipInProgress bool              // Set when we have detected a fall behind scenario until we pick a new starting point
	hChkpts        map[uint64]uint64 // highest checkpoint sequence number observed for each replica

	newViewTimer       *time.Timer         // timeout triggering a view change
	timerActive        bool                // is the timer running?
	requestTimeout     time.Duration       // progress timeout for requests
	newViewTimeout     time.Duration       // progress timeout for new views
	lastNewViewTimeout time.Duration       // last timeout we used during this view change
	outstandingReqs    map[string]*Request // track whether we are waiting for requests to execute
	timerExpiredCount  uint64              // How many times the newViewTimer has expired, used in conjuection with timerResetCount to prevent racing
	timerResetCount    uint64              // How many times the newViewTimer has been reset, used in conjuection with timerExpiredCount to prevent racing

	missingReqs map[string]bool // for all the assigned, non-checkpointed requests we might be missing during view-change

	// implementation of PBFT `in`
	reqStore        map[string]*Request   // track requests
	certStore       map[msgID]*msgCert    // track quorum certificates for requests
	checkpointStore map[Checkpoint]bool   // track checkpoints as set
	viewChangeStore map[vcidx]*ViewChange // track view-change messages
	newViewStore    map[uint64]*NewView   // track last new-view we received or sent
}

type qidx struct {
	d string
	n uint64
}

type msgID struct { // our index through certStore
	v uint64
	n uint64
}

type msgCert struct {
	prePrepare  *PrePrepare
	sentPrepare bool
	prepare     []*Prepare
	sentCommit  bool
	commit      []*Commit
}

type vcidx struct {
	v  uint64
	id uint64
}

type stateTransferMetadata struct {
	sequenceNumber uint64
}

type sortableUint64Slice []uint64

func (a sortableUint64Slice) Len() int {
	return len(a)
}
func (a sortableUint64Slice) Swap(i, j int) {
	a[i], a[j] = a[j], a[i]
}
func (a sortableUint64Slice) Less(i, j int) bool {
	return a[i] < a[j]
}

// =============================================================================
// constructors
// =============================================================================

func newPbftCore(id uint64, config *viper.Viper, consumer innerStack, startupID []byte) *pbftCore {
	var err error
	instance := &pbftCore{}
	instance.id = id
	instance.consumer = consumer
	instance.closed = make(chan bool)
	instance.notifyCommit = make(chan bool, 1)

	instance.N = config.GetInt("general.N")
	instance.f = config.GetInt("general.f")
	if instance.f*3+1 > instance.N {
		panic(fmt.Sprintf("need at least %d enough replicas to tolerate %d byzantine faults, but only %d replicas configured", instance.f*3+1, instance.f, instance.N))
	}

	instance.K = uint64(config.GetInt("general.K"))
	instance.logMultiplier = uint64(config.GetInt("general.logmultiplier"))

	instance.byzantine = config.GetBool("general.byzantine")

	instance.requestTimeout, err = time.ParseDuration(config.GetString("general.timeout.request"))
	if err != nil {
		panic(fmt.Errorf("Cannot parse request timeout: %s", err))
	}
	instance.newViewTimeout, err = time.ParseDuration(config.GetString("general.timeout.viewchange"))
	if err != nil {
		panic(fmt.Errorf("Cannot parse new view timeout: %s", err))
	}

	instance.activeView = true
	instance.L = instance.logMultiplier * instance.K // log size
	instance.replicaCount = instance.N

	logger.Info("PBFT type: %T", instance.consumer)
	logger.Info("PBFT max number of validating peers (N): %v", instance.N)
	logger.Info("PBFT max number of failing peers (f): %v", instance.f)
	logger.Info("PBFT byzantine flag: %v", instance.byzantine)
	logger.Info("PBFT request timeout: %v", instance.requestTimeout)
	logger.Info("PBFT view change timeout: %v", instance.newViewTimeout)
	logger.Info("PBFT checkpoint period (K): %v", instance.K)
	logger.Info("PBFT log multiplier: %v", instance.logMultiplier)
	logger.Info("PBFT log size (L): %v", instance.L)

	// init the logs
	instance.certStore = make(map[msgID]*msgCert)
	instance.reqStore = make(map[string]*Request)
	instance.checkpointStore = make(map[Checkpoint]bool)
	instance.chkpts = make(map[uint64]string)
	instance.viewChangeStore = make(map[vcidx]*ViewChange)
	instance.pset = make(map[uint64]*ViewChange_PQ)
	instance.qset = make(map[qidx]*ViewChange_PQ)
	instance.newViewStore = make(map[uint64]*NewView)

	// initialize state transfer
	instance.hChkpts = make(map[uint64]uint64)

<<<<<<< HEAD
	defaultPeerIDs := make([]*protos.PeerID, instance.replicaCount-1)
	if instance.replicaCount > 1 {
		// For some tests, only 1 replica will be present, and defaultPeerIDs makes no sense
		for i := uint64(0); i < uint64(instance.replicaCount); i++ {
			handle, err := instance.consumer.getValidatorHandle(i)
			if err != nil {
				panic(fmt.Errorf("Cannot retrieve handle for peer which must exist : %s", err))
			}
			if i < instance.id {
				logger.Debug("Replica %d assigning %v to index %d for replicaCount %d and id %d", instance.id, handle, i, instance.replicaCount, instance.id)
				defaultPeerIDs[i] = handle
			} else if i > instance.id {
				logger.Debug("Replica %d assigning %v to index %d for replicaCount %d and id %d", instance.id, handle, i-1, instance.replicaCount, instance.id)
				defaultPeerIDs[i-1] = handle
			} else {
				// This is our ID, do not add it to the list of default peers
			}
		}
	} else {
		logger.Debug("Replica %d not initializing defaultPeerIDs, as replicaCount is %d", instance.id, instance.replicaCount)
	}

	if myHandle, err := instance.consumer.getValidatorHandle(instance.id); err != nil {
		panic("Could not retrieve own handle")
	} else {
		instance.sts = statetransfer.NewStateTransferState(myHandle, config, ledger, defaultPeerIDs)
	}

	listener := struct{ statetransfer.ProtoListener }{}
	listener.CompletedImpl = instance.stateTransferCompleted
	instance.sts.RegisterListener(&listener)

	// load genesis checkpoint
	genesisBlock, err := instance.ledger.GetBlock(0)
	if err != nil {
		panic(fmt.Errorf("Cannot load genesis block: %s", err))
	}
	genesisHash, err := ledger.HashBlock(genesisBlock)
	if err != nil {
		panic(fmt.Errorf("Cannot hash genesis block: %s", err))
	}
	instance.chkpts[0] = &blockState{
		blockNumber: 0,
		blockHash:   base64.StdEncoding.EncodeToString(genesisHash),
	}
=======
	instance.chkpts[0] = base64.StdEncoding.EncodeToString(startupID)
>>>>>>> f08ccce3

	// create non-running timer XXX ugly
	instance.newViewTimer = time.NewTimer(100 * time.Hour)
	instance.newViewTimer.Stop()
	instance.timerResetCount = 1
	instance.lastNewViewTimeout = instance.newViewTimeout
	instance.outstandingReqs = make(map[string]*Request)
	instance.missingReqs = make(map[string]bool)

	go instance.timerHander()

	return instance
}

func (instance *pbftCore) lock() {
	// Uncomment to debug races
	//logger.Debug("Replica %d acquiring lock", instance.id)
	instance.internalLock.Lock()
	//logger.Debug("Replica %d acquired lock", instance.id)
}

func (instance *pbftCore) unlock() {
	// Uncomment to debug races
	//logger.Debug("Replica %d releasing lock", instance.id)
	instance.internalLock.Unlock()
	//logger.Debug("Replica %d released lock", instance.id)
}

// close tears down resources opened by newPbftCore
func (instance *pbftCore) close() {
	instance.lock()
	select { // Prevent closing multiple times
	case <-instance.closed:
	default:
		close(instance.closed)
	}
	instance.newViewTimer.Stop()
	instance.unlock()
}

// allow the view-change protocol to kick-off when the timer expires
func (instance *pbftCore) timerHander() {
	for {
		logger.Debug("Replica %d view timer waiting", instance.id)
		select {
		case <-instance.closed:
			return

		case <-instance.newViewTimer.C:
			instance.timerExpiredCount++
			logger.Debug("Replica %d view change timer expired, waiting for lock with expired count %d", instance.id, instance.timerExpiredCount)
			instance.lock()
			// This is a nasty potential race, the timer could fire, but be blocked waiting for the lock
			// meanwhile the system recovers via new view messages, and resets the timer, but this thread would still
			// try to change views.
			if instance.timerResetCount > instance.timerExpiredCount {
				logger.Debug("Replica %d view change timer has expired count %d, but has reset count %d, so was reset before the view change could be sent", instance.id, instance.timerExpiredCount, instance.timerResetCount)
			} else {
				logger.Info("Replica %d view change timer expired, sending view change", instance.id)
				instance.sendViewChange()
			}
			logger.Debug("Replica %d done processing view timer", instance.id)
			instance.unlock()
		}
	}
}

// =============================================================================
// helper functions for PBFT
// =============================================================================

// Given a certain view n, what is the expected primary?
func (instance *pbftCore) primary(n uint64) uint64 {
	return n % uint64(instance.replicaCount)
}

// Is the sequence number between watermarks?
func (instance *pbftCore) inW(n uint64) bool {
	return n-instance.h > 0 && n-instance.h <= instance.L
}

// Is the view right? And is the sequence number between watermarks?
func (instance *pbftCore) inWV(v uint64, n uint64) bool {
	return instance.view == v && instance.inW(n)
}

// Given a digest/view/seq, is there an entry in the certLog?
// If so, return it. If not, create it.
func (instance *pbftCore) getCert(v uint64, n uint64) (cert *msgCert) {
	idx := msgID{v, n}
	cert, ok := instance.certStore[idx]
	if ok {
		return
	}

	cert = &msgCert{}
	instance.certStore[idx] = cert
	return
}

// =============================================================================
// preprepare/prepare/commit quorum checks
// =============================================================================

// intersectionQuorum returns the number of replicas that have to
// agree to guarantee that at least one correct replica is shared by
// two intersection quora
func (instance *pbftCore) intersectionQuorum() int {
	return (instance.N + instance.f + 2) / 2
}

// allCorrectReplicasQuorum returns the number of correct replicas (N-f)
func (instance *pbftCore) allCorrectReplicasQuorum() int {
	return (instance.N - instance.f)
}

func (instance *pbftCore) prePrepared(digest string, v uint64, n uint64) bool {
	_, mInLog := instance.reqStore[digest]

	if digest != "" && !mInLog {
		return false
	}

	if q, ok := instance.qset[qidx{digest, n}]; ok && q.View == v {
		return true
	}

	cert := instance.certStore[msgID{v, n}]
	if cert != nil {
		p := cert.prePrepare
		if p != nil && p.View == v && p.SequenceNumber == n && p.RequestDigest == digest {
			return true
		}
	}
	logger.Debug("Replica %d does not have view=%d/seqNo=%d pre-prepared",
		instance.id, v, n)
	return false
}

func (instance *pbftCore) prepared(digest string, v uint64, n uint64) bool {
	if !instance.prePrepared(digest, v, n) {
		return false
	}

	if p, ok := instance.pset[n]; ok && p.View == v && p.Digest == digest {
		return true
	}

	quorum := 0
	cert := instance.certStore[msgID{v, n}]
	if cert == nil {
		return false
	}

	for _, p := range cert.prepare {
		if p.View == v && p.SequenceNumber == n && p.RequestDigest == digest {
			quorum++
		}
	}

	logger.Debug("Replica %d prepare count for view=%d/seqNo=%d: %d",
		instance.id, v, n, quorum)

	return quorum >= instance.intersectionQuorum()-1
}

func (instance *pbftCore) committed(digest string, v uint64, n uint64) bool {
	if !instance.prepared(digest, v, n) {
		return false
	}

	quorum := 0
	cert := instance.certStore[msgID{v, n}]
	if cert == nil {
		return false
	}

	for _, p := range cert.commit {
		if p.View == v && p.SequenceNumber == n {
			quorum++
		}
	}

	logger.Debug("Replica %d commit count for view=%d/seqNo=%d: %d",
		instance.id, v, n, quorum)

	return quorum >= instance.intersectionQuorum()
}

// =============================================================================
// receive methods
// =============================================================================

// handle new consensus requests
func (instance *pbftCore) request(msgPayload []byte, senderID uint64) error {
	msg := &Message{&Message_Request{&Request{Payload: msgPayload,
		ReplicaId: senderID}}}
	instance.lock()
	defer instance.unlock()
	instance.recvMsgSync(msg, senderID)

	return nil
}

// handle internal consensus messages
func (instance *pbftCore) receive(msgPayload []byte, senderID uint64) error {
	msg := &Message{}
	err := proto.Unmarshal(msgPayload, msg)
	if err != nil {
		return fmt.Errorf("Error unpacking payload from message: %s", err)
	}

	instance.lock()
	defer instance.unlock()

	instance.recvMsgSync(msg, senderID)

	return nil
}

func (instance *pbftCore) recvMsgSync(msg *Message, senderID uint64) (err error) {

	if req := msg.GetRequest(); req != nil {
		if senderID != req.ReplicaId {
			err = fmt.Errorf("Sender ID included in request message (%v) doesn't match ID corresponding to the receiving stream (%v)", req.ReplicaId, senderID)
			logger.Warning(err.Error())
			return
		}
		err = instance.recvRequest(req)
	} else if preprep := msg.GetPrePrepare(); preprep != nil {
		if senderID != preprep.ReplicaId {
			err = fmt.Errorf("Sender ID included in pre-prepare message (%v) doesn't match ID corresponding to the receiving stream (%v)", preprep.ReplicaId, senderID)
			logger.Warning(err.Error())
			return
		}
		err = instance.recvPrePrepare(preprep)
	} else if prep := msg.GetPrepare(); prep != nil {
		if senderID != prep.ReplicaId {
			err = fmt.Errorf("Sender ID included in prepare message (%v) doesn't match ID corresponding to the receiving stream (%v)", prep.ReplicaId, senderID)
			logger.Warning(err.Error())
			return
		}
		err = instance.recvPrepare(prep)
	} else if commit := msg.GetCommit(); commit != nil {
		if senderID != commit.ReplicaId {
			err = fmt.Errorf("Sender ID included in commit message (%v) doesn't match ID corresponding to the receiving stream (%v)", commit.ReplicaId, senderID)
			logger.Warning(err.Error())
			return
		}
		err = instance.recvCommit(commit)
	} else if chkpt := msg.GetCheckpoint(); chkpt != nil {
		if senderID != chkpt.ReplicaId {
			err = fmt.Errorf("Sender ID included in checkpoint message (%v) doesn't match ID corresponding to the receiving stream (%v)", chkpt.ReplicaId, senderID)
			logger.Warning(err.Error())
			return
		}
		err = instance.recvCheckpoint(chkpt)
	} else if vc := msg.GetViewChange(); vc != nil {
		if senderID != vc.ReplicaId {
			err = fmt.Errorf("Sender ID included in view-change message (%v) doesn't match ID corresponding to the receiving stream (%v)", vc.ReplicaId, senderID)
			logger.Warning(err.Error())
			return
		}
		err = instance.recvViewChange(vc)
	} else if nv := msg.GetNewView(); nv != nil {
		if senderID != nv.ReplicaId {
			err = fmt.Errorf("Sender ID included in new-view message (%v) doesn't match ID corresponding to the receiving stream (%v)", nv.ReplicaId, senderID)
			logger.Warning(err.Error())
			return
		}
		err = instance.recvNewView(nv)
	} else if fr := msg.GetFetchRequest(); fr != nil {
		if senderID != fr.ReplicaId {
			err = fmt.Errorf("Sender ID included in fetch-request message (%v) doesn't match ID corresponding to the receiving stream (%v)", fr.ReplicaId, senderID)
			logger.Warning(err.Error())
			return
		}
		err = instance.recvFetchRequest(fr)
	} else if req := msg.GetReturnRequest(); req != nil {
		// it's ok for sender ID and replica ID to differ; we're sending the original request message
		err = instance.recvReturnRequest(req)
	} else {
		err = fmt.Errorf("Invalid message: %v", msg)
		logger.Error(err.Error())
	}

	return
}

func (instance *pbftCore) recvRequest(req *Request) error {
	digest := hashReq(req)
	logger.Debug("Replica %d received request: %s", instance.id, digest)

	if err := instance.consumer.validate(req.Payload); err != nil {
		logger.Warning("Request %s did not verify: %s", digest, err)
		return err
	}

	instance.reqStore[digest] = req
	instance.outstandingReqs[digest] = req
	if !instance.timerActive {
		instance.startTimer(instance.requestTimeout)
	}

	if instance.primary(instance.view) == instance.id && instance.activeView { // if we're primary of current view
		n := instance.seqNo + 1
		haveOther := false

		for _, cert := range instance.certStore { // check for other PRE-PREPARE for same digest, but different seqNo
			if p := cert.prePrepare; p != nil {
				if p.View == instance.view && p.SequenceNumber != n && p.RequestDigest == digest {
					logger.Debug("Other pre-prepare found with same digest but different seqNo: %d instead of %d", p.SequenceNumber, n)
					haveOther = true
					break
				}
			}
		}

		if instance.inWV(instance.view, n) && !haveOther {
			logger.Debug("Primary %d broadcasting pre-prepare for view=%d/seqNo=%d and digest %s",
				instance.id, instance.view, n, digest)
			instance.seqNo = n
			preprep := &PrePrepare{
				View:           instance.view,
				SequenceNumber: n,
				RequestDigest:  digest,
				Request:        req,
				ReplicaId:      instance.id,
			}
			cert := instance.getCert(instance.view, n)
			cert.prePrepare = preprep

			instance.innerBroadcast(&Message{&Message_PrePrepare{preprep}}, false)
			return instance.maybeSendCommit(digest, instance.view, n)
		}
	}

	return nil
}

func (instance *pbftCore) resubmitRequests() {
	if instance.primary(instance.view) != instance.id {
		return
	}

outer:
	for d, req := range instance.outstandingReqs {
		for _, cert := range instance.certStore {
			if cert.prePrepare != nil && cert.prePrepare.RequestDigest == d {
				continue outer
			}
		}

		// This is a request that has not been pre-prepared yet
		// Trigger request processing again.
		instance.recvRequest(req)
	}
}

func (instance *pbftCore) recvPrePrepare(preprep *PrePrepare) error {
	logger.Debug("Replica %d received pre-prepare from replica %d for view=%d/seqNo=%d",
		instance.id, preprep.ReplicaId, preprep.View, preprep.SequenceNumber)

	if !instance.activeView {
		logger.Debug("Replica %d ignoring pre-prepare as we in a view change", instance.id)
		return nil
	}

	if instance.primary(instance.view) != preprep.ReplicaId {
		logger.Warning("Pre-prepare from other than primary: got %d, should be %d", preprep.ReplicaId, instance.primary(instance.view))
		return nil
	}

	if !instance.inWV(preprep.View, preprep.SequenceNumber) {
		if preprep.SequenceNumber != instance.h && !instance.skipInProgress {
			logger.Warning("Replica %d pre-prepare view different, or sequence number outside watermarks: preprep.View %d, expected.View %d, seqNo %d, low-mark %d", instance.id, preprep.View, instance.primary(instance.view), preprep.SequenceNumber, instance.h)
		} else {
			// This is perfectly normal
			logger.Debug("Replica %d pre-prepare view different, or sequence number outside watermarks: preprep.View %d, expected.View %d, seqNo %d, low-mark %d", instance.id, preprep.View, instance.primary(instance.view), preprep.SequenceNumber, instance.h)
		}

		return nil
	}

	cert := instance.getCert(preprep.View, preprep.SequenceNumber)
	if cert.prePrepare != nil && cert.prePrepare.RequestDigest != preprep.RequestDigest {
		logger.Warning("Pre-prepare found for same view/seqNo but different digest: received %s, stored %s", preprep.RequestDigest, cert.prePrepare.RequestDigest)
	} else {
		cert.prePrepare = preprep
	}

	// Store the request if, for whatever reason, haven't received it from an earlier broadcast.
	if _, ok := instance.reqStore[preprep.RequestDigest]; !ok {
		digest := hashReq(preprep.Request)
		if digest != preprep.RequestDigest {
			logger.Warning("Pre-prepare request and request digest do not match: request %s, digest %s",
				digest, preprep.RequestDigest)
			return nil
		}
		if err := instance.consumer.validate(preprep.Request.Payload); err != nil {
			logger.Warning("Request %s did not verify: %s", digest, err)
			return err
		}

		instance.reqStore[digest] = preprep.Request
		instance.outstandingReqs[digest] = preprep.Request
	}

	if !instance.timerActive {
		instance.startTimer(instance.requestTimeout)
	}

	if instance.primary(instance.view) != instance.id && instance.prePrepared(preprep.RequestDigest, preprep.View, preprep.SequenceNumber) && !cert.sentPrepare {
		logger.Debug("Backup %d broadcasting prepare for view=%d/seqNo=%d",
			instance.id, preprep.View, preprep.SequenceNumber)

		prep := &Prepare{
			View:           preprep.View,
			SequenceNumber: preprep.SequenceNumber,
			RequestDigest:  preprep.RequestDigest,
			ReplicaId:      instance.id,
		}

		cert.sentPrepare = true
		return instance.innerBroadcast(&Message{&Message_Prepare{prep}}, true)
	}

	return nil
}

func (instance *pbftCore) recvPrepare(prep *Prepare) error {
	logger.Debug("Replica %d received prepare from replica %d for view=%d/seqNo=%d",
		instance.id, prep.ReplicaId, prep.View, prep.SequenceNumber)

	if instance.primary(prep.View) == prep.ReplicaId {
		logger.Warning("Replica %d received prepare from primary, ignoring", instance.id)
		return nil
	}

	if !instance.inWV(prep.View, prep.SequenceNumber) {
		if prep.SequenceNumber != instance.h && !instance.skipInProgress {
			logger.Warning("Replica %d ignoring prepare for view=%d/seqNo=%d: not in-wv, in view %d, high water mark %d", instance.id, prep.View, prep.SequenceNumber, instance.view, instance.h)
		} else {
			// This is perfectly normal
			logger.Debug("Replica %d ignoring prepare for view=%d/seqNo=%d: not in-wv, in view %d, high water mark %d", instance.id, prep.View, prep.SequenceNumber, instance.view, instance.h)
		}
		return nil
	}

	cert := instance.getCert(prep.View, prep.SequenceNumber)

	for _, prevPrep := range cert.prepare {
		if prevPrep.ReplicaId == prep.ReplicaId {
			logger.Warning("Ignoring duplicate prepare from %d", prep.ReplicaId)
			return nil
		}
	}
	cert.prepare = append(cert.prepare, prep)

	return instance.maybeSendCommit(prep.RequestDigest, prep.View, prep.SequenceNumber)
}

func (instance *pbftCore) maybeSendCommit(digest string, v uint64, n uint64) error {
	cert := instance.getCert(v, n)

	if instance.prepared(digest, v, n) && !cert.sentCommit {
		logger.Debug("Replica %d broadcasting commit for view=%d/seqNo=%d",
			instance.id, cert.prePrepare.View, cert.prePrepare.SequenceNumber)

		commit := &Commit{
			View:           v,
			SequenceNumber: n,
			RequestDigest:  digest,
			ReplicaId:      instance.id,
		}

		cert.sentCommit = true

		return instance.innerBroadcast(&Message{&Message_Commit{commit}}, true)
	}

	return nil
}

func (instance *pbftCore) recvCommit(commit *Commit) error {
	logger.Debug("Replica %d received commit from replica %d for view=%d/seqNo=%d",
		instance.id, commit.ReplicaId, commit.View, commit.SequenceNumber)

	if !instance.inWV(commit.View, commit.SequenceNumber) {
		if commit.SequenceNumber != instance.h && !instance.skipInProgress {
			logger.Warning("Replica %d ignoring commit for view=%d/seqNo=%d: not in-wv, in view %d, high water mark %d", instance.id, commit.View, commit.SequenceNumber, instance.view, instance.h)
		} else {
			// This is perfectly normal
			logger.Debug("Replica %d ignoring commit for view=%d/seqNo=%d: not in-wv, in view %d, high water mark %d", instance.id, commit.View, commit.SequenceNumber, instance.view, instance.h)
		}
		return nil
	}

	cert := instance.getCert(commit.View, commit.SequenceNumber)
	for _, prevCommit := range cert.commit {
		if prevCommit.ReplicaId == commit.ReplicaId {
			logger.Warning("Ignoring duplicate commit from %d", commit.ReplicaId)
			return nil
		}
	}
	cert.commit = append(cert.commit, commit)

	instance.executeOutstanding()

	return nil
}

func (instance *pbftCore) executeOutstanding() {
	for retry := true; retry; {
		retry = false
		for idx := range instance.certStore {
			if instance.executeOne(idx) {
				// range over the certStore again
				retry = true
				break
			}
		}
	}

	return
}

func (instance *pbftCore) Checkpoint(seqNo uint64, id []byte) {
	instance.lock()
	defer instance.unlock()
	if seqNo%instance.K != 0 {
		logger.Error("Attempted to checkpoint a sequence number (%d) which is not a multiple of the checkpoint interval (%d)", seqNo, instance.K)
		return
	}

	idAsString := base64.StdEncoding.EncodeToString(id)

	logger.Debug("Replica %d preparing checkpoint for view=%d/seqNo=%d and b64 id of %s",
		instance.id, instance.view, instance.lastExec, idAsString)

	chkpt := &Checkpoint{
		SequenceNumber: instance.lastExec,
		ReplicaId:      instance.id,
		Id:             idAsString,
	}
	instance.chkpts[instance.lastExec] = idAsString

	instance.innerBroadcast(&Message{&Message_Checkpoint{chkpt}}, true)
}

func (instance *pbftCore) executeOne(idx msgID) bool {
	cert := instance.certStore[idx]

	if idx.n != instance.lastExec+1 || cert == nil || cert.prePrepare == nil {
		return false
	}

	if instance.skipInProgress {
		logger.Debug("Replica %d currently picking a starting point to resume, will not execute", instance.id)
		return false
	}

	// we now have the right sequence number that doesn't create holes

	digest := cert.prePrepare.RequestDigest
	req := instance.reqStore[digest]

	if !instance.committed(digest, idx.v, idx.n) {
		return false
	}

	// we have a commit certificate for this request
	instance.lastExec = idx.n
	instance.stopTimer()
	instance.lastNewViewTimeout = instance.newViewTimeout

	// null request
	if digest == "" {
		logger.Info("Replica %d executing/committing null request for view=%d/seqNo=%d",
			instance.id, idx.v, idx.n)
		// This is necessary in case the null request is on a checkpoint boundary
		if idx.n%instance.K == 0 {
			execInfo := &ExecutionInfo{
				Checkpoint: true,
				Null:       true,
			}
			instance.unlock()
			instance.consumer.execute(idx.n, nil, execInfo)
			instance.lock()
		}
	} else {
		logger.Info("Replica %d executing/committing request for view=%d/seqNo=%d and digest %s",
			instance.id, idx.v, idx.n, digest)
		delete(instance.outstandingReqs, digest)

		execInfo := &ExecutionInfo{
			Checkpoint: idx.n%instance.K == 0, // Only checkpoint if this sequence number is a multiple of the checkpoint period
		}

		instance.unlock() // If this thread wants to call back into 'Checkpoint', then it will need to claim the lock again
		instance.consumer.execute(idx.n, req.Payload, execInfo)
		instance.lock()
	}

	if len(instance.outstandingReqs) > 0 {
		instance.startTimer(instance.requestTimeout)
	}

	return true
}

func (instance *pbftCore) moveWatermarks(h uint64) {
	for idx, cert := range instance.certStore {
		if idx.n <= h {
			logger.Debug("Replica %d cleaning quorum certificate for view=%d/seqNo=%d",
				instance.id, idx.v, idx.n)
			if nil != cert.prePrepare {
				// This block is always entered unless this is a 'fall behind' situation, in which case, requests were already cleared
				delete(instance.reqStore, cert.prePrepare.RequestDigest)
			}
			delete(instance.certStore, idx)
		}
	}

	for testChkpt := range instance.checkpointStore {
		if testChkpt.SequenceNumber <= h {
			logger.Debug("Replica %d cleaning checkpoint message from replica %d, seqNo %d, b64 snapshot id %s",
				instance.id, testChkpt.ReplicaId, testChkpt.SequenceNumber, testChkpt.Id)
			delete(instance.checkpointStore, testChkpt)
		}
	}

	for n := range instance.pset {
		if n <= h {
			delete(instance.pset, n)
		}
	}

	for idx := range instance.qset {
		if idx.n <= h {
			delete(instance.qset, idx)
		}
	}

	for n := range instance.chkpts {
		if n < h {
			delete(instance.chkpts, n)
		}
	}

	instance.h = h

	logger.Debug("Replica %d updated low watermark to %d",
		instance.id, instance.h)

	instance.resubmitRequests()
}

func (instance *pbftCore) weakCheckpointSetOutOfRange(chkpt *Checkpoint) bool {

	H := instance.h + instance.L

	// Track the last observed checkpoint sequence number if it exceeds our high watermark, keyed by replica to prevent unbounded growth
	if chkpt.SequenceNumber < H {
		// For non-byzantine nodes, the checkpoint sequence number increases monotonically
		delete(instance.hChkpts, chkpt.ReplicaId)
	} else {
		// We do not track the highest one, as a byzantine node could pick an arbitrarilly high sequence number
		// and even if it recovered to be non-byzantine, we would still believe it to be far ahead
		instance.hChkpts[chkpt.ReplicaId] = chkpt.SequenceNumber

		// If f+1 other replicas have reported checkpoints that were (at one time) outside our watermarks
		// we need to check to see if we have fallen behind.
		if len(instance.hChkpts) >= instance.f+1 {
			chkptSeqNumArray := make([]uint64, len(instance.hChkpts))
			index := 0
			for replicaID, hChkpt := range instance.hChkpts {
				chkptSeqNumArray[index] = hChkpt
				index++
				if hChkpt < H {
					delete(instance.hChkpts, replicaID)
				}
			}
			sort.Sort(sortableUint64Slice(chkptSeqNumArray))

			// If f+1 nodes have issued checkpoints above our high water mark, then
			// we will never record 2f+1 checkpoints for that sequence number, we are out of date
			// (This is because all_replicas - missed - me = 3f+1 - f - 1 = 2f)
			if m := chkptSeqNumArray[len(chkptSeqNumArray)-(instance.f+1)]; m > H {
				logger.Warning("Replica %d is out of date, f+1 nodes agree checkpoint with seqNo %d exists but our high water mark is %d", instance.id, chkpt.SequenceNumber, H)
				instance.reqStore = make(map[string]*Request) // Discard all our requests, as we will never know which were executed, to be addressed in #394
				instance.moveWatermarks(m)
				instance.skipInProgress = true

<<<<<<< HEAD
				furthestReplicaIds := make([]*protos.PeerID, instance.f+1)
				i := 0
				for replicaID, hChkpt := range instance.hChkpts {
					if hChkpt >= m {
						var err error
						if furthestReplicaIds[i], err = instance.consumer.getValidatorHandle(replicaID); nil != err {
							panic(fmt.Errorf("Received a replicaID in a checkpoint which does not map to a peer : %s", err))
						}
						i++
					}
				}
=======
				// TODO, reprocess the already gathered checkpoints, this will make recovery faster, though it is presently correct
>>>>>>> f08ccce3

				return true
			}
		}
	}

	return false
}

func (instance *pbftCore) witnessCheckpointWeakCert(chkpt *Checkpoint) {
	checkpointMembers := make([]uint64, instance.f+1) // Only ever invoked for the first weak cert, so guaranteed to be f+1
	i := 0
	for testChkpt := range instance.checkpointStore {
<<<<<<< HEAD
		if testChkpt.SequenceNumber == chkpt.SequenceNumber && testChkpt.BlockHash == chkpt.BlockHash {
			var err error
			if checkpointMembers[i], err = instance.consumer.getValidatorHandle(testChkpt.ReplicaId); err != nil {
				panic(fmt.Errorf("Received a replicaID in a checkpoint which does not map to a peer : %s", err))
			} else {
				logger.Debug("Replica %d adding replica %d (handle %v) to weak cert", instance.id, testChkpt.ReplicaId, checkpointMembers[i])
			}
=======
		if testChkpt.SequenceNumber == chkpt.SequenceNumber && testChkpt.Id == chkpt.Id {
			checkpointMembers[i] = testChkpt.ReplicaId
			logger.Debug("Replica %d adding replica %d (handle %v) to weak cert", instance.id, testChkpt.ReplicaId, checkpointMembers[i])
>>>>>>> f08ccce3
			i++
		}
	}

	snapshotID, err := base64.StdEncoding.DecodeString(chkpt.Id)
	if nil != err {
		err = fmt.Errorf("Replica %d received a weak checkpoint cert which could not be decoded (%s)", instance.id, chkpt.Id)
		logger.Error(err.Error())
		return
	}

	if instance.skipInProgress {
		logger.Debug("Replica %d is catching up and witnessed a weak certificate for checkpoint %d, weak cert attested to by %d of %d (%v)",
			instance.id, chkpt.SequenceNumber, i, instance.replicaCount, checkpointMembers)
		instance.skipInProgress = false
		instance.moveWatermarks(chkpt.SequenceNumber)
		instance.lastExec = chkpt.SequenceNumber
		instance.consumer.skipTo(chkpt.SequenceNumber, snapshotID, checkpointMembers, &ExecutionInfo{Checkpoint: true})
	} else {
		logger.Debug("Replica %d witnessed a weak certificate for checkpoint %d, weak cert attested to by %d of %d (%v)",
			instance.id, chkpt.SequenceNumber, i, instance.replicaCount, checkpointMembers)
		instance.consumer.validState(chkpt.SequenceNumber, snapshotID, checkpointMembers, &ExecutionInfo{Checkpoint: true})
	}
}

func (instance *pbftCore) recvCheckpoint(chkpt *Checkpoint) error {
	logger.Debug("Replica %d received checkpoint from replica %d, seqNo %d, digest %s",
		instance.id, chkpt.ReplicaId, chkpt.SequenceNumber, chkpt.Id)

	if instance.weakCheckpointSetOutOfRange(chkpt) {
		return nil
	}

	if !instance.inW(chkpt.SequenceNumber) {
		if chkpt.SequenceNumber != instance.h && !instance.skipInProgress {
			// It is perfectly normal that we receive checkpoints for the watermark we just raised, as we raise it after 2f+1, leaving f replies left
			logger.Warning("Checkpoint sequence number outside watermarks: seqNo %d, low-mark %d", chkpt.SequenceNumber, instance.h)
		} else {
			logger.Debug("Checkpoint sequence number outside watermarks: seqNo %d, low-mark %d", chkpt.SequenceNumber, instance.h)
		}
		return nil
	}

	instance.checkpointStore[*chkpt] = true

	matching := 0
	for testChkpt := range instance.checkpointStore {
		if testChkpt.SequenceNumber == chkpt.SequenceNumber && testChkpt.Id == chkpt.Id {
			matching++
		}
	}
	logger.Debug("Replica %d found %d matching checkpoints for seqNo %d, digest %s",
		instance.id, matching, chkpt.SequenceNumber, chkpt.Id)

	if matching == instance.f+1 {
		// We do have a weak cert
		instance.witnessCheckpointWeakCert(chkpt)
	}

	if matching < instance.intersectionQuorum() {
		// We do not have a quorum yet
		return nil
	}

	// It is actually just fine if we do not have this checkpoint
	// and should not trigger a state transfer
	// Imagine we are executing sequence number k-1 and we are slow for some reason
	// then everyone else finishes executing k, and we receive a checkpoint quorum
	// which we will agree with very shortly, but do not move our watermarks until
	// we have reached this checkpoint
	// Note, this is not divergent from the paper, as the paper requires that
	// the quorum certificate must contain 2f+1 messages, including its own
	if _, ok := instance.chkpts[chkpt.SequenceNumber]; !ok {
		logger.Debug("Replica %d found checkpoint quorum for seqNo %d, digest %s, but it has not reached this checkpoint itself yet",
			instance.id, chkpt.SequenceNumber, chkpt.Id)
		return nil
	}

	logger.Debug("Replica %d found checkpoint quorum for seqNo %d, digest %s",
		instance.id, chkpt.SequenceNumber, chkpt.Id)

	instance.moveWatermarks(chkpt.SequenceNumber)

	return instance.processNewView()
}

// used in view-change to fetch missing assigned, non-checkpointed requests
func (instance *pbftCore) fetchRequests() (err error) {
	var msg *Message
	for digest := range instance.missingReqs {
		msg = &Message{&Message_FetchRequest{&FetchRequest{
			RequestDigest: digest,
			ReplicaId:     instance.id,
		}}}
		instance.innerBroadcast(msg, false)
	}

	return
}

func (instance *pbftCore) recvFetchRequest(fr *FetchRequest) (err error) {
	digest := fr.RequestDigest
	if _, ok := instance.reqStore[digest]; !ok {
		return nil // we don't have it either
	}

	req := instance.reqStore[digest]
	msg := &Message{&Message_ReturnRequest{ReturnRequest: req}}
	msgPacked, err := proto.Marshal(msg)
	if err != nil {
		return fmt.Errorf("Error marshalling return-request message: %v", err)
	}

	receiver := fr.ReplicaId
	err = instance.consumer.unicast(msgPacked, receiver)

	return
}

func (instance *pbftCore) recvReturnRequest(req *Request) (err error) {
	digest := hashReq(req)
	if _, ok := instance.missingReqs[digest]; !ok {
		return nil // either the wrong digest, or we got it already from someone else
	}

	instance.reqStore[digest] = req
	delete(instance.missingReqs, digest)

	return instance.processNewView()
}

// =============================================================================
// Misc. methods go here
// =============================================================================

// Marshals a Message and hands it to the Stack. If toSelf is true,
// the message is also dispatched to the local instance's RecvMsgSync.
func (instance *pbftCore) innerBroadcast(msg *Message, toSelf bool) error {
	msgRaw, err := proto.Marshal(msg)
	if err != nil {
		return fmt.Errorf("[innerBroadcast] Cannot marshal message: %s", err)
	}

	doByzantine := false
	if instance.byzantine {
		rand1 := rand.New(rand.NewSource(time.Now().UnixNano()))
		doIt := rand1.Intn(3) // go byzantine about 1/3 of the time
		if doIt == 1 {
			doByzantine = true
		}
	}

	// testing byzantine fault.
	if doByzantine {
		rand2 := rand.New(rand.NewSource(time.Now().UnixNano()))
		ignoreidx := rand2.Intn(instance.N)
		for i := 0; i < instance.N; i++ {
			if i != ignoreidx && uint64(i) != instance.id { //Pick a random replica and do not send message
				instance.consumer.unicast(msgRaw, uint64(i))
			} else {
				logger.Debug("PBFT byzantine: not broadcasting to replica %v", i)
			}
		}
	} else {
		instance.consumer.broadcast(msgRaw)
	}

	// We call ourselves synchronously, so that testing can run
	// synchronous.
	if toSelf {
		instance.recvMsgSync(msg, instance.id)
	}
	return nil
}

func (instance *pbftCore) startTimer(timeout time.Duration) {
	if !instance.newViewTimer.Reset(timeout) && instance.timerActive {
		// A false return from Reset indicates the timer fired or was stopped
		// The instance.timerActive == true indicates that it was not stopped
		// Therefore, the timer has already fired, so increment timerResetCount
		// to prevent the view change thread from initiating a view change if
		// it has not already done so
		instance.timerResetCount++
		logger.Debug("Replica %d resetting a running new view timer for %s, reset count now", instance.id, timeout, instance.timerResetCount)
	} else {
		logger.Debug("Replica %d starting new view timer for %s", instance.id, timeout)
	}
	instance.timerActive = true
}

func (instance *pbftCore) stopTimer() {

	// Stop the timer regardless
	if !instance.newViewTimer.Stop() && instance.timerActive {
		// See comment in startTimer for more detail, but this indicates our Stop is occurring
		// after the view change thread has become active, so incremeent the reset count to prevent a race
		instance.timerResetCount++
		logger.Debug("Replica %d stopping an expired new view timer, reset count now %d", instance.id, instance.timerResetCount)
	} else {
		logger.Debug("Replica %d stopping a running new view timer", instance.id)
	}
	instance.timerActive = false
}

func hashReq(req *Request) (digest string) {
	reqRaw, _ := proto.Marshal(req)
	return base64.StdEncoding.EncodeToString(util.ComputeCryptoHash(reqRaw))
}<|MERGE_RESOLUTION|>--- conflicted
+++ resolved
@@ -29,6 +29,7 @@
 
 	_ "github.com/openblockchain/obc-peer/openchain" // Needed for logging format init
 	"github.com/openblockchain/obc-peer/openchain/util"
+	"github.com/openblockchain/obc-peer/protos"
 
 	"github.com/golang/protobuf/proto"
 	"github.com/op/go-logging"
@@ -57,10 +58,9 @@
 	validState(seqNo uint64, id []byte, peers []uint64, execInfo *ExecutionInfo)
 	validate(txRaw []byte) error
 	viewChange(curView uint64)
-
+	getValidatorHandle(id uint64) (handle *protos.PeerID, err error)
 	sign(msg []byte) ([]byte, error)
 	verify(senderID uint64, signature []byte, message []byte) error
-	getValidatorHandle(id uint64) (handle *protos.PeerID, err error)
 }
 
 type pbftCore struct {
@@ -135,10 +135,6 @@
 	id uint64
 }
 
-type stateTransferMetadata struct {
-	sequenceNumber uint64
-}
-
 type sortableUint64Slice []uint64
 
 func (a sortableUint64Slice) Len() int {
@@ -209,56 +205,7 @@
 
 	// initialize state transfer
 	instance.hChkpts = make(map[uint64]uint64)
-
-<<<<<<< HEAD
-	defaultPeerIDs := make([]*protos.PeerID, instance.replicaCount-1)
-	if instance.replicaCount > 1 {
-		// For some tests, only 1 replica will be present, and defaultPeerIDs makes no sense
-		for i := uint64(0); i < uint64(instance.replicaCount); i++ {
-			handle, err := instance.consumer.getValidatorHandle(i)
-			if err != nil {
-				panic(fmt.Errorf("Cannot retrieve handle for peer which must exist : %s", err))
-			}
-			if i < instance.id {
-				logger.Debug("Replica %d assigning %v to index %d for replicaCount %d and id %d", instance.id, handle, i, instance.replicaCount, instance.id)
-				defaultPeerIDs[i] = handle
-			} else if i > instance.id {
-				logger.Debug("Replica %d assigning %v to index %d for replicaCount %d and id %d", instance.id, handle, i-1, instance.replicaCount, instance.id)
-				defaultPeerIDs[i-1] = handle
-			} else {
-				// This is our ID, do not add it to the list of default peers
-			}
-		}
-	} else {
-		logger.Debug("Replica %d not initializing defaultPeerIDs, as replicaCount is %d", instance.id, instance.replicaCount)
-	}
-
-	if myHandle, err := instance.consumer.getValidatorHandle(instance.id); err != nil {
-		panic("Could not retrieve own handle")
-	} else {
-		instance.sts = statetransfer.NewStateTransferState(myHandle, config, ledger, defaultPeerIDs)
-	}
-
-	listener := struct{ statetransfer.ProtoListener }{}
-	listener.CompletedImpl = instance.stateTransferCompleted
-	instance.sts.RegisterListener(&listener)
-
-	// load genesis checkpoint
-	genesisBlock, err := instance.ledger.GetBlock(0)
-	if err != nil {
-		panic(fmt.Errorf("Cannot load genesis block: %s", err))
-	}
-	genesisHash, err := ledger.HashBlock(genesisBlock)
-	if err != nil {
-		panic(fmt.Errorf("Cannot hash genesis block: %s", err))
-	}
-	instance.chkpts[0] = &blockState{
-		blockNumber: 0,
-		blockHash:   base64.StdEncoding.EncodeToString(genesisHash),
-	}
-=======
 	instance.chkpts[0] = base64.StdEncoding.EncodeToString(startupID)
->>>>>>> f08ccce3
 
 	// create non-running timer XXX ugly
 	instance.newViewTimer = time.NewTimer(100 * time.Hour)
@@ -790,7 +737,8 @@
 	instance.lock()
 	defer instance.unlock()
 	if seqNo%instance.K != 0 {
-		logger.Error("Attempted to checkpoint a sequence number (%d) which is not a multiple of the checkpoint interval (%d)", seqNo, instance.K)
+		err := fmt.Errorf("Attempted to checkpoint a sequence number (%d) which is not a multiple of the checkpoint interval (%d)", seqNo, instance.K)
+		logger.Error(err.Error())
 		return
 	}
 
@@ -953,21 +901,7 @@
 				instance.moveWatermarks(m)
 				instance.skipInProgress = true
 
-<<<<<<< HEAD
-				furthestReplicaIds := make([]*protos.PeerID, instance.f+1)
-				i := 0
-				for replicaID, hChkpt := range instance.hChkpts {
-					if hChkpt >= m {
-						var err error
-						if furthestReplicaIds[i], err = instance.consumer.getValidatorHandle(replicaID); nil != err {
-							panic(fmt.Errorf("Received a replicaID in a checkpoint which does not map to a peer : %s", err))
-						}
-						i++
-					}
-				}
-=======
 				// TODO, reprocess the already gathered checkpoints, this will make recovery faster, though it is presently correct
->>>>>>> f08ccce3
 
 				return true
 			}
@@ -981,19 +915,9 @@
 	checkpointMembers := make([]uint64, instance.f+1) // Only ever invoked for the first weak cert, so guaranteed to be f+1
 	i := 0
 	for testChkpt := range instance.checkpointStore {
-<<<<<<< HEAD
-		if testChkpt.SequenceNumber == chkpt.SequenceNumber && testChkpt.BlockHash == chkpt.BlockHash {
-			var err error
-			if checkpointMembers[i], err = instance.consumer.getValidatorHandle(testChkpt.ReplicaId); err != nil {
-				panic(fmt.Errorf("Received a replicaID in a checkpoint which does not map to a peer : %s", err))
-			} else {
-				logger.Debug("Replica %d adding replica %d (handle %v) to weak cert", instance.id, testChkpt.ReplicaId, checkpointMembers[i])
-			}
-=======
 		if testChkpt.SequenceNumber == chkpt.SequenceNumber && testChkpt.Id == chkpt.Id {
 			checkpointMembers[i] = testChkpt.ReplicaId
 			logger.Debug("Replica %d adding replica %d (handle %v) to weak cert", instance.id, testChkpt.ReplicaId, checkpointMembers[i])
->>>>>>> f08ccce3
 			i++
 		}
 	}
