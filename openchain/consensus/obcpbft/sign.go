--- conflicted
+++ resolved
@@ -19,13 +19,7 @@
 
 package obcpbft
 
-<<<<<<< HEAD
-import (
-	"github.com/golang/protobuf/proto"
-)
-=======
 import pb "github.com/golang/protobuf/proto"
->>>>>>> c6e1c506
 
 type signable interface {
 	getSignature() []byte
