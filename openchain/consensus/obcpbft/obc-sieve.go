--- conflicted
+++ resolved
@@ -34,15 +34,13 @@
 )
 
 type obcSieve struct {
-	stack consensus.Stack
-	pbft  *pbftCore
-
-<<<<<<< HEAD
-=======
-	startup chan []byte
-
-	id            uint64
->>>>>>> f08ccce3
+	stack                   consensus.Stack
+	pbft                    *pbftCore
+	startup                 chan []byte
+	executor                Executor
+	isSufficientlyConnected chan bool
+	proceedWithConsensus    bool
+
 	epoch         uint64
 	imminentEpoch uint64
 	blockNumber   uint64
@@ -55,11 +53,6 @@
 	queuedExec map[uint64]*Execute
 	queuedTx   [][]byte
 
-<<<<<<< HEAD
-	isSufficientlyConnected chan bool
-	proceedWithConsensus    bool
-=======
-	executor        Executor
 	validResultChan chan *validResult
 	executeChan     chan *pbftExecute
 }
@@ -74,37 +67,31 @@
 	commit  bool
 	sieveID []byte
 	peerIDs []*pb.PeerID
->>>>>>> f08ccce3
 }
 
 func newObcSieve(config *viper.Viper, stack consensus.Stack) *obcSieve {
 	op := &obcSieve{stack: stack}
+	op.isSufficientlyConnected = make(chan bool)
 	op.queuedExec = make(map[uint64]*Execute)
-<<<<<<< HEAD
-
-	op.isSufficientlyConnected = make(chan bool)
-	go op.waitForID(config)
-=======
 	op.validResultChan = make(chan *validResult)
 	op.startup = make(chan []byte)
 	op.executor = NewOBCExecutor(config, op, stack)
 
-	logger.Debug("Replica %d obtaining startup information", id)
+	logger.Debug("Replica obtaining startup information")
 	startupInfo := <-op.startup
 	close(op.startup)
 
-	op.pbft = newPbftCore(id, config, op, startupInfo)
-
-	op.executeChan = make(chan *pbftExecute, op.pbft.L)
-	go op.executeThread()
->>>>>>> f08ccce3
+	go op.waitForID(config, startupInfo)
 
 	return op
 }
 
-<<<<<<< HEAD
+func (op *obcSieve) Startup(seqNo uint64, id []byte) {
+	op.startup <- id
+}
+
 // this will give you the peer's PBFT ID
-func (op *obcSieve) waitForID(config *viper.Viper) {
+func (op *obcSieve) waitForID(config *viper.Viper, startupInfo []byte) {
 	var id uint64
 	var size int
 	var err error
@@ -112,12 +99,7 @@
 	for { // wait until you have a whitelist
 		size, _ = op.stack.CheckWhitelistExists()
 		if size > 0 { // there is a waitlist so you know your ID
-			handle, _ := op.stack.GetOwnHandle()
-			if err != nil {
-				logger.Error(err.Error())
-				panic(err.Error())
-			}
-			id, err = op.stack.GetValidatorID(handle)
+			id, err = op.stack.GetOwnID()
 			if err != nil {
 				logger.Error(err.Error())
 				panic(err.Error())
@@ -128,14 +110,12 @@
 	}
 
 	// instantiate pbft-core
-	op.pbft = newPbftCore(id, config, op, op.stack)
-	op.pbft.sts.RegisterListener(op)
+	op.pbft = newPbftCore(id, config, op, startupInfo)
+
+	op.executeChan = make(chan *pbftExecute, op.pbft.L)
+	go op.executeThread()
 
 	op.isSufficientlyConnected <- true
-=======
-func (op *obcSieve) Startup(seqNo uint64, id []byte) {
-	op.startup <- id
->>>>>>> f08ccce3
 }
 
 // moreCorrectThanByzantineQuorum returns the number of replicas that
@@ -345,29 +325,17 @@
 		return
 	}
 
-<<<<<<< HEAD
-	logger.Debug("Sieve replica %d received exec from %d, epoch=%d, blockNo=%d",
-		op.pbft.id, exec.ReplicaId, exec.View, exec.BlockNumber)
-
-	blockchainSize, _ := op.stack.GetBlockchainSize()
-	blockchainSize--
-	if op.blockNumber != blockchainSize {
-		logger.Critical("Sieve replica %d block number and ledger blockchain size diverged: blockNo=%d, blockchainSize=%d", op.pbft.id, op.blockNumber, blockchainSize)
-		return
-	}
-=======
 	op.currentReq = base64.StdEncoding.EncodeToString(util.ComputeCryptoHash(exec.Request))
 
 	logger.Debug("Sieve replica %d received exec from %d, epoch=%d, blockNo=%d from request=%s",
-		op.id, exec.ReplicaId, exec.View, exec.BlockNumber, op.currentReq)
->>>>>>> f08ccce3
+		op.pbft.id, exec.ReplicaId, exec.View, exec.BlockNumber, op.currentReq)
 
 	// With the execution decoupled from the ordering, this sanity check is challenging and introduces a race
 	/*
 		blockchainSize, _ := op.stack.GetBlockchainSize()
 		blockchainSize--
 		if op.blockNumber != blockchainSize {
-			logger.Critical("Sieve replica %d block number and ledger blockchain size diverged: blockNo=%d, blockchainSize=%d", op.id, op.blockNumber, blockchainSize)
+			logger.Critical("Sieve replica %d block number and ledger blockchain size diverged: blockNo=%d, blockchainSize=%d", op.pbft.id, op.blockNumber, blockchainSize)
 			return
 		}
 	*/
@@ -377,19 +345,6 @@
 
 	tx := &pb.Transaction{}
 	proto.Unmarshal(exec.Request, tx)
-<<<<<<< HEAD
-	op.currentTx = []*pb.Transaction{tx}
-	op.stack.ExecTxs(op.currentReq, op.currentTx)
-	hash, err := op.previewCommit(op.blockNumber)
-	if err != nil {
-		err = fmt.Errorf("Sieve replica %d ignoring execute: %s", op.pbft.id, err)
-		logger.Error(err.Error())
-		op.blockNumber--
-		op.currentReq = ""
-		return
-	}
-=======
->>>>>>> f08ccce3
 
 	op.executor.Execute(exec.BlockNumber, []*pb.Transaction{tx}, &ExecutionInfo{
 		Validate: true,
@@ -397,13 +352,9 @@
 
 }
 
-<<<<<<< HEAD
-	logger.Debug("Sieve replica %d executed blockNo=%d, request=%s, result=%s", op.pbft.id, op.blockNumber, op.currentReq, op.currentResult)
-=======
 func (op *obcSieve) Checkpoint(seqNo uint64, id []byte) {
 	// Nothing to do for this executor callback, as sieve will checkpoint as needed directly
 }
->>>>>>> f08ccce3
 
 func (op *obcSieve) Validate(seqNo uint64, id []byte) (commit bool, correctedID []byte, peerIDs []*pb.PeerID) {
 
@@ -412,29 +363,19 @@
 		ObcId:       id,
 	})
 
-	logger.Debug("Sieve replica %d executed blockNo=%d, request=%s, id=%x, sid=%x", op.id, op.blockNumber, op.currentReq, id, sidAsBytes)
+	logger.Debug("Sieve replica %d executed blockNo=%d, request=%s, id=%x, sid=%x", op.pbft.id, op.blockNumber, op.currentReq, id, sidAsBytes)
 
 	verify := &Verify{
 		View:          op.currentView,
 		BlockNumber:   seqNo,
 		RequestDigest: op.currentReq,
-<<<<<<< HEAD
-		ResultDigest:  op.currentResult,
+		ResultDigest:  sidAsBytes,
 		ReplicaId:     op.pbft.id,
-=======
-		ResultDigest:  sidAsBytes,
-		ReplicaId:     op.id,
->>>>>>> f08ccce3
 	}
 	op.pbft.sign(verify)
 
 	logger.Debug("Sieve replica %d sending verify blockNo=%d",
-<<<<<<< HEAD
 		op.pbft.id, verify.BlockNumber)
-	op.broadcastMsg(&SieveMessage{&SieveMessage_Verify{verify}})
-	op.recvVerify(verify)
-=======
-		op.id, verify.BlockNumber)
 
 	go func() {
 		op.pbft.lock()
@@ -446,7 +387,7 @@
 		op.recvVerify(verify)
 	}()
 
-	logger.Debug("Sieve replica %d waiting for result decision on block %d", op.id, seqNo)
+	logger.Debug("Sieve replica %d waiting for result decision on block %d", op.pbft.id, seqNo)
 
 	select {
 	case result := <-op.validResultChan:
@@ -455,33 +396,31 @@
 		proto.Unmarshal(result.sieveID, sid)
 
 		if sid.BlockNumber != seqNo {
-			logger.Error("Received a valid result for the wrong block number %d, expecting %d, this indicates a bug", sid.BlockNumber, seqNo)
+			err := fmt.Errorf("Received a valid result for the wrong block number %d, expecting %d, this indicates a bug", sid.BlockNumber, seqNo)
+			logger.Error(err.Error())
 			return false, nil, nil
 		}
 
 		if result.commit {
-			logger.Debug("Sieve replica %d received a result decision to commit to %x", op.id, result.sieveID)
+			logger.Debug("Sieve replica %d received a result decision to commit to %x", op.pbft.id, result.sieveID)
 			if !reflect.DeepEqual(sidAsBytes, result.sieveID) {
 				logger.Warning("Decision successful, but our output does not match (%x) vs (%x)", sidAsBytes, result.sieveID)
 
-				logger.Debug("Sieve replica %d decodes decision to obc-snapshot ID of %x", op.id, sid.ObcId)
+				logger.Debug("Sieve replica %d decodes decision to obc-snapshot ID of %x", op.pbft.id, sid.ObcId)
 
 				return true, sid.ObcId, result.peerIDs
-			} else {
-				logger.Debug("Sieve replica %d decision successful, committing result", op.id)
-				return true, nil, nil
 			}
-		} else {
-			logger.Debug("Sieve replica %d received a result decision to rollback", op.id)
-			return false, nil, nil
-		}
+			logger.Debug("Sieve replica %d decision successful, committing result", op.pbft.id)
+			return true, nil, nil
+		}
+
+		logger.Debug("Sieve replica %d received a result decision to rollback", op.pbft.id)
+		return false, nil, nil
 
 	case <-op.pbft.closed:
 		logger.Warning("Shutdown requested before decision could be made")
 		return false, nil, nil
 	}
-
->>>>>>> f08ccce3
 }
 
 func (op *obcSieve) recvVerify(verify *Verify) {
@@ -489,13 +428,8 @@
 		return
 	}
 
-<<<<<<< HEAD
-	logger.Debug("Sieve primary %d received verify from %d, blockNo=%d, result %s",
+	logger.Debug("Sieve primary %d received verify from %d, blockNo=%d, result %x",
 		op.pbft.id, verify.ReplicaId, verify.BlockNumber, verify.ResultDigest)
-=======
-	logger.Debug("Sieve primary %d received verify from %d, blockNo=%d, result %x",
-		op.id, verify.ReplicaId, verify.BlockNumber, verify.ResultDigest)
->>>>>>> f08ccce3
 
 	if err := op.pbft.verify(verify); err != nil {
 		logger.Warning("Invalid verify message: %s", err)
@@ -525,7 +459,7 @@
 	op.verifyStore = append(op.verifyStore, verify)
 
 	if len(op.verifyStore) == op.moreCorrectThanByzantineQuorum() {
-		logger.Debug("Sieve primary %d has enough verify records to make decision", op.id)
+		logger.Debug("Sieve primary %d has enough verify records to make decision", op.pbft.id)
 		dSet, _ := op.verifyDset(op.verifyStore)
 		verifySet := &VerifySet{
 			View:          op.epoch,
@@ -537,9 +471,9 @@
 		op.pbft.sign(verifySet)
 		req := &SievePbftMessage{Payload: &SievePbftMessage_VerifySet{verifySet}}
 		op.invokePbft(req)
-		logger.Debug("Sieve primary %d sent request to PBFT for final ordering", op.id)
+		logger.Debug("Sieve primary %d sent request to PBFT for final ordering", op.pbft.id)
 	} else {
-		logger.Debug("Sieve primary %d ignoring request as verify store is size %d instead of %d", op.id, len(op.verifyStore), op.moreCorrectThanByzantineQuorum())
+		logger.Debug("Sieve primary %d ignoring request as verify store is size %d instead of %d", op.pbft.id, len(op.verifyStore), op.moreCorrectThanByzantineQuorum())
 	}
 }
 
@@ -651,14 +585,14 @@
 			txRaw:    raw,
 			execInfo: execInfo,
 		}:
-			logger.Debug("Seive replica %d successfully queued transaction for sequence number %d", op.id, seqNo)
+			logger.Debug("Seive replica %d successfully queued transaction for sequence number %d", op.pbft.id, seqNo)
 			return
 		default:
 			// This will always eventually empty the channel, so this call never blocks permenately
 			// it is okay to drop requests if we are lagging because each request contains the state transfer
 			// snapshot id
 			for tx := range op.executeChan {
-				logger.Warning("Seive replica %d ran out of execution buffer space, dropped transaction for sequence number %d", op.id, tx.seqNo)
+				logger.Warning("Seive replica %d ran out of execution buffer space, dropped transaction for sequence number %d", op.pbft.id, tx.seqNo)
 			}
 		}
 	}
@@ -670,7 +604,7 @@
 		case exec := <-op.executeChan:
 			op.executeImpl(exec.seqNo, exec.txRaw, exec.execInfo)
 		case <-op.pbft.closed:
-			logger.Debug("Sieve replica %d requested to stop", op.id)
+			logger.Debug("Sieve replica %d requested to stop", op.pbft.id)
 			return
 		}
 	}
@@ -740,18 +674,20 @@
 
 	if !shouldCommit {
 		if !sync {
-			logger.Error("Sieve replica %d execute vset: not deterministic", op.id)
+			err := fmt.Errorf("Sieve replica %d execute vset: not deterministic", op.pbft.id)
+			logger.Error(err.Error())
 			op.validResultChan <- &validResult{
 				commit: false,
 			}
 			op.blockNumber--
 		} else {
-			logger.Error("Sieve replica %d told to roll back transactions for a block it doesn't have")
+			err := fmt.Errorf("Sieve replica %d told to roll back transactions for a block it doesn't have", op.pbft.id)
+			logger.Error(err.Error())
 		}
 	} else {
 		var peers []*pb.PeerID
 		for _, n := range dSet {
-			peer, err := getValidatorHandle(n.ReplicaId)
+			peer, err := op.stack.GetValidatorHandle(n.ReplicaId)
 			if err == nil {
 				peers = append(peers, peer)
 			}
@@ -760,7 +696,7 @@
 		decision := dSet[0].ResultDigest
 
 		if !sync {
-			logger.Debug("Sieve replica %d arrived at decision %x for block %d", op.id, decision, vset.BlockNumber)
+			logger.Debug("Sieve replica %d arrived at decision %x for block %d", op.pbft.id, decision, vset.BlockNumber)
 
 			op.pbft.unlock()
 			op.validResultChan <- &validResult{
@@ -773,7 +709,7 @@
 			}
 			op.pbft.lock()
 		} else {
-			logger.Debug("Sieve replica %d must sync to decision %x for block %d", op.id, decision, vset.BlockNumber)
+			logger.Debug("Sieve replica %d must sync to decision %x for block %d", op.pbft.id, decision, vset.BlockNumber)
 			replicas := make([]uint64, len(dSet))
 			for i, n := range dSet {
 				replicas[i] = n.ReplicaId
@@ -787,22 +723,17 @@
 		}
 	}
 
-<<<<<<< HEAD
-	if op.pbft.primary(op.epoch) != op.pbft.id {
-		op.processExecute()
-=======
 	if !(!shouldCommit && sync) {
-		logger.Debug("Sieve replica %d clearing currentReq state because result decision is being acted on", op.id)
+		logger.Debug("Sieve replica %d clearing currentReq state because result decision is being acted on", op.pbft.id)
 		op.currentReq = ""
 
 		if len(op.queuedTx) > 0 {
 			op.processRequest()
 		}
 
-		if op.pbft.primary(op.epoch) != op.id {
+		if op.pbft.primary(op.epoch) != op.pbft.id {
 			op.processExecute()
 		}
->>>>>>> f08ccce3
 	}
 }
 
@@ -817,15 +748,10 @@
 	logger.Info("Replica %d advancing epoch to %d", op.pbft.id, op.epoch)
 	op.queuedTx = nil
 	if op.currentReq != "" {
-<<<<<<< HEAD
 		logger.Info("Replica %d rolling back speculative execution", op.pbft.id)
-		op.rollback()
-=======
-		logger.Info("Replica %d rolling back speculative execution", op.id)
 		op.validResultChan <- &validResult{
 			commit: false,
 		}
->>>>>>> f08ccce3
 		op.blockNumber--
 		op.currentReq = ""
 	}
@@ -834,7 +760,11 @@
 func (op *obcSieve) validState(seqNo uint64, id []byte, replicas []uint64, execInfo *ExecutionInfo) {
 	resultSID := &SieveId{}
 	proto.Unmarshal(id, resultSID)
-	op.executor.ValidState(resultSID.BlockNumber, resultSID.ObcId, getValidatorHandles(replicas), execInfo)
+	handles, err := op.stack.GetValidatorHandles(replicas)
+	if err != nil {
+		logger.Error(err.Error())
+	}
+	op.executor.ValidState(resultSID.BlockNumber, resultSID.ObcId, handles, execInfo)
 }
 
 func (op *obcSieve) skipTo(seqNo uint64, id []byte, replicas []uint64, execInfo *ExecutionInfo) {
@@ -845,43 +775,6 @@
 	return op.executor.IdleChan()
 }
 
-<<<<<<< HEAD
-func (op *obcSieve) sync(blockNumber uint64, blockHash []byte, nodes []*Verify) {
-	op.pbft.unlock()
-	defer op.pbft.lock()
-
-	var peers []*pb.PeerID
-	for _, n := range nodes {
-		peer, err := op.stack.GetValidatorHandle(n.ReplicaId)
-		if err == nil {
-			peers = append(peers, peer)
-		}
-	}
-	op.pbft.sts.Initiate(peers)
-	op.pbft.sts.BlockingUntilSuccessAddTarget(blockNumber, blockHash, peers)
-}
-
-// statetransfer Listener interface implementation
-func (op *obcSieve) Initiated() {}
-func (op *obcSieve) Errored(blockNumber uint64, hash []byte, peers []*pb.PeerID, meta interface{}, err error) {
-}
-
-// Completed is a callback invoked when the statetransfer subsystem
-// succesfully synced to a new block
-// We are only interested in adjusting our idea of the sieve blockNumber, which tracks the ledger block height
-func (op *obcSieve) Completed(blockNumber uint64, hash []byte, peers []*pb.PeerID, meta interface{}) {
-	op.pbft.lock()
-	defer op.pbft.unlock()
-
-	if op.currentReq != "" {
-		op.rollback()
-	}
-
-	op.currentReq = ""
-	op.currentResult = nil
-	op.blockNumber = blockNumber
-=======
 func (op *obcSieve) getPBFTCore() *pbftCore {
 	return op.pbft
->>>>>>> f08ccce3
 }