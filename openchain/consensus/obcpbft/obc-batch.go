--- conflicted
+++ resolved
@@ -31,41 +31,33 @@
 )
 
 type obcBatch struct {
-	stack consensus.Stack
-	pbft  *pbftCore
-
-	startup chan []byte
+	stack                   consensus.Stack
+	pbft                    *pbftCore
+	startup                 chan []byte
+	executor                Executor
+	isSufficientlyConnected chan bool
+	proceedWithConsensus    bool
 
 	batchSize        int
 	batchStore       [][]byte
 	batchTimer       *time.Timer
 	batchTimerActive bool
 	batchTimeout     time.Duration
-
-<<<<<<< HEAD
-	isSufficientlyConnected chan bool
-	proceedWithConsensus    bool
-=======
-	executor Executor
->>>>>>> f08ccce3
 }
 
 func newObcBatch(config *viper.Viper, stack consensus.Stack) *obcBatch {
 	var err error
 
 	op := &obcBatch{stack: stack}
-<<<<<<< HEAD
-=======
 	op.startup = make(chan []byte)
+	op.isSufficientlyConnected = make(chan bool)
 
 	op.executor = NewOBCExecutor(config, op, stack)
 
-	logger.Debug("Replica %d obtaining startup information", id)
+	logger.Debug("Replica obtaining startup information")
 	startupInfo := <-op.startup
 	close(op.startup)
 
-	op.pbft = newPbftCore(id, config, op, startupInfo)
->>>>>>> f08ccce3
 	op.batchSize = config.GetInt("general.batchSize")
 	op.batchStore = nil
 	op.batchTimeout, err = time.ParseDuration(config.GetString("general.timeout.batch"))
@@ -73,15 +65,17 @@
 		panic(fmt.Errorf("Cannot parse batch timeout: %s", err))
 	}
 
-<<<<<<< HEAD
-	op.isSufficientlyConnected = make(chan bool)
-	go op.waitForID(config)
+	go op.waitForID(config, startupInfo)
 
 	return op
 }
 
+func (op *obcBatch) Startup(seqNo uint64, id []byte) {
+	op.startup <- id
+}
+
 // this will give you the peer's PBFT ID
-func (op *obcBatch) waitForID(config *viper.Viper) {
+func (op *obcBatch) waitForID(config *viper.Viper, startupInfo []byte) {
 	var id uint64
 	var size int
 	var err error
@@ -89,36 +83,25 @@
 	for { // wait until you have a whitelist
 		size, _ = op.stack.CheckWhitelistExists()
 		if size > 0 { // there is a waitlist so you know your ID
-			handle, _ := op.stack.GetOwnHandle()
+			id, err = op.stack.GetOwnID()
 			if err != nil {
 				logger.Error(err.Error())
 				panic(err.Error())
 			}
-			id, err = op.stack.GetValidatorID(handle)
-			if err != nil {
-				logger.Error(err.Error())
-				panic(err.Error())
-			}
 			break
 		}
 		time.Sleep(1 * time.Second)
 	}
 
 	// instantiate pbft-core
-	op.pbft = newPbftCore(id, config, op, op.stack)
-
-=======
->>>>>>> f08ccce3
+	op.pbft = newPbftCore(id, config, op, startupInfo)
+
 	// create non-running timer
 	op.batchTimer = time.NewTimer(100 * time.Hour) // XXX ugly
 	op.batchTimer.Stop()
 	go op.batchTimerHander()
 
 	op.isSufficientlyConnected <- true
-}
-
-func (op *obcBatch) Startup(seqNo uint64, id []byte) {
-	op.startup <- id
 }
 
 // RecvMsg receives both CHAIN_TRANSACTION and CONSENSUS messages from
@@ -362,13 +345,22 @@
 }
 
 func (op *obcBatch) skipTo(seqNo uint64, id []byte, replicas []uint64, execInfo *ExecutionInfo) {
-	op.executor.SkipTo(seqNo, id, getValidatorHandles(replicas), execInfo)
+	handles, err := op.stack.GetValidatorHandles(replicas)
+	if err != nil {
+		logger.Error(err.Error())
+	}
+	op.executor.SkipTo(seqNo, id, handles, execInfo)
 }
 
 func (op *obcBatch) validState(seqNo uint64, id []byte, replicas []uint64, execInfo *ExecutionInfo) {
-	op.executor.ValidState(seqNo, id, getValidatorHandles(replicas), execInfo)
-}
-
+	handles, err := op.stack.GetValidatorHandles(replicas)
+	if err != nil {
+		logger.Error(err.Error())
+	}
+	op.executor.ValidState(seqNo, id, handles, execInfo)
+}
+
+// not needed
 func (op *obcBatch) Validate(seqNo uint64, id []byte) (commit bool, correctedID []byte, peerIDs []*pb.PeerID) {
 	return
 }
