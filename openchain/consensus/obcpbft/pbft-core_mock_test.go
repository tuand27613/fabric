--- conflicted
+++ resolved
@@ -20,23 +20,6 @@
 package obcpbft
 
 import (
-<<<<<<< HEAD
-	"encoding/base64"
-	"fmt"
-	gp "google/protobuf"
-	"io/ioutil"
-	"math/rand"
-	"strconv"
-	"strings"
-	"sync"
-	"time"
-
-	"github.com/golang/protobuf/proto"
-	"github.com/openblockchain/obc-peer/openchain/consensus"
-	"github.com/openblockchain/obc-peer/openchain/ledger/statemgmt"
-	"github.com/openblockchain/obc-peer/openchain/util"
-=======
->>>>>>> f08ccce3
 	pb "github.com/openblockchain/obc-peer/protos"
 )
 
@@ -46,9 +29,8 @@
 	sc   *simpleConsumer
 }
 
-func (pe *pbftEndpoint) deliver(msg []byte, senderHandle *pb.PeerID) {
-	senderID, _ := getValidatorID(senderHandle)
-	pe.pbft.receive(msg, senderID)
+func (pe *pbftEndpoint) stop() {
+	pe.pbft.close()
 }
 
 func (pe *pbftEndpoint) idleChan() <-chan struct{} {
@@ -57,8 +39,9 @@
 	return res
 }
 
-func (pe *pbftEndpoint) stop() {
-	pe.pbft.close()
+func (pe *pbftEndpoint) deliver(msg []byte, senderHandle *pb.PeerID) {
+	senderID, _ := pe.GetValidatorID(senderHandle)
+	pe.pbft.receive(msg, senderID)
 }
 
 type pbftNetwork struct {
@@ -78,214 +61,13 @@
 func (sc *simpleConsumer) broadcast(msgPayload []byte) {
 	sc.pe.Broadcast(&pb.OpenchainMessage{Payload: msgPayload}, pb.PeerEndpoint_VALIDATOR)
 }
-<<<<<<< HEAD
-
-type taggedMsg struct {
-	src int
-	dst int
-	msg []byte
-}
-
-type testnet struct {
-	N        int
-	f        int
-	cond     *sync.Cond
-	closed   bool
-	replicas []*instance
-	msgs     []taggedMsg
-	handles  []*pb.PeerID
-	filterFn func(int, int, []byte) []byte
-}
-
-type instance struct {
-	id        int
-	handle    *pb.PeerID
-	pbft      *pbftCore
-	consenter closableConsenter
-	net       *testnet
-	ledger    consensus.LedgerStack
-	whitelist *pb.PeersMessage
-
-	deliver      func([]byte, *pb.PeerID)
-	execTxResult func([]*pb.Transaction) ([]byte, error)
-}
-
-func (inst *instance) Sign(msg []byte) ([]byte, error) {
-	return msg, nil
-}
-func (inst *instance) Verify(peerID *pb.PeerID, signature []byte, message []byte) error {
-	return nil
-}
-
-func (inst *instance) sign(msg []byte) ([]byte, error) {
-	return msg, nil
-}
-
-func (inst *instance) verify(replicaID uint64, signature []byte, message []byte) error {
-=======
 func (sc *simpleConsumer) unicast(msgPayload []byte, receiverID uint64) error {
-	handle, err := getValidatorHandle(receiverID)
+	handle, err := sc.getValidatorHandle(receiverID)
 	if nil != err {
 		return err
 	}
 	sc.pe.Unicast(&pb.OpenchainMessage{Payload: msgPayload}, handle)
->>>>>>> f08ccce3
 	return nil
-}
-
-func (sc *simpleConsumer) idleChan() <-chan struct{} {
-	res := make(chan struct{})
-	close(res)
-	return res
-}
-func (sc *simpleConsumer) Close() {
-	// No-op
-}
-
-func (sc *simpleConsumer) validate(txRaw []byte) error {
-	return nil
-}
-
-<<<<<<< HEAD
-func (inst *instance) execute(payload []byte) {
-
-	tx := &pb.Transaction{
-		Payload: payload,
-	}
-
-	txs := []*pb.Transaction{tx}
-	txBatchID := base64.StdEncoding.EncodeToString(util.ComputeCryptoHash(payload))
-
-	if err := inst.BeginTxBatch(txBatchID); err != nil {
-		fmt.Printf("Failed to begin transaction %s: %v", txBatchID, err)
-		return
-	}
-
-	if _, err := inst.ExecTxs(txBatchID, txs); nil != err {
-		fmt.Printf("Fail to execute transaction %s: %v", txBatchID, err)
-		if err := inst.RollbackTxBatch(txBatchID); err != nil {
-			panic(fmt.Errorf("Unable to rollback transaction %s: %v", txBatchID, err))
-		}
-		return
-	}
-
-	if _, err := inst.CommitTxBatch(txBatchID, nil); err != nil {
-		fmt.Printf("Failed to commit transaction %s to the ledger: %v", txBatchID, err)
-		if err = inst.RollbackTxBatch(txBatchID); err != nil {
-			panic(fmt.Errorf("Unable to rollback transaction %s: %v", txBatchID, err))
-		}
-		return
-	}
-
-}
-
-func (inst *instance) viewChange(uint64) {
-}
-
-func (inst *instance) GetNetworkInfo() (self *pb.PeerEndpoint, network []*pb.PeerEndpoint, err error) {
-	self = &pb.PeerEndpoint{ID: inst.handle, Type: pb.PeerEndpoint_VALIDATOR}
-	network = make([]*pb.PeerEndpoint, inst.net.N)
-	for i, handle := range inst.net.handles {
-		network[i] = &pb.PeerEndpoint{ID: handle, Type: pb.PeerEndpoint_VALIDATOR}
-	}
-	return
-}
-
-func (inst *instance) GetNetworkHandles() (self *pb.PeerID, network []*pb.PeerID, err error) {
-	self = inst.handle
-	network = inst.net.handles
-	return
-}
-
-func (inst *instance) GetConnectedVPs() (list *pb.PeersMessage, err error) {
-	vPeers := []*pb.PeerEndpoint{}
-	for _, handle := range inst.net.handles {
-		if strings.Compare(handle.Name, inst.handle.Name) == 0 {
-			continue
-		}
-		vPeers = append(vPeers, &pb.PeerEndpoint{ID: handle, Type: pb.PeerEndpoint_VALIDATOR})
-	}
-	list = &pb.PeersMessage{Peers: vPeers}
-	return
-}
-
-func (inst *instance) GetWhitelist() (list *pb.PeersMessage, err error) {
-	// try reading from memory first
-	if len(inst.whitelist.GetPeers()) != 0 {
-		return inst.whitelist, nil
-	}
-
-	// otherwise, attempt to read from file
-	packedList, err := ioutil.ReadFile("/tmp/whitelist.dat")
-	if err != nil {
-		return list, fmt.Errorf("Unable to read whitelist from disk: %v", err)
-	}
-
-	list = &pb.PeersMessage{}
-	err = proto.Unmarshal(packedList, list)
-	if err != nil {
-		return list, fmt.Errorf("Unable to unmarshal whitelist file contents: %v", err)
-	}
-
-	return
-}
-
-func (inst *instance) SetWhitelist(list *pb.PeersMessage) error {
-	// set the data structure
-	inst.whitelist = list
-
-	// store to file
-	packedList, err := proto.Marshal(list)
-	if err != nil {
-		return fmt.Errorf("Unable to marshal whitelist: %v", err)
-	}
-
-	err = ioutil.WriteFile("/tmp/whitelist.dat", packedList, 0644)
-	if err != nil {
-		return fmt.Errorf("Unable to create/write whitelist file: %v", err)
-	}
-
-	return nil
-}
-
-// Broadcast delivers to all replicas.  In contrast to the stack
-// Broadcast, this will also deliver back to the replica.  We keep
-// this behavior, because it exposes subtle bugs in the
-// implementation.
-func (inst *instance) Broadcast(msg *pb.OpenchainMessage, peerType pb.PeerEndpoint_Type) error {
-	net := inst.net
-	net.cond.L.Lock()
-	defer net.cond.L.Unlock()
-	net.broadcastFilter(inst, msg.Payload)
-	net.cond.Signal()
-	return nil
-=======
-func (sc *simpleConsumer) sign(msg []byte) ([]byte, error) {
-	return msg, nil
->>>>>>> f08ccce3
-}
-
-func (sc *simpleConsumer) verify(senderID uint64, signature []byte, message []byte) error {
-	return nil
-}
-
-func (sc *simpleConsumer) viewChange(curView uint64) {
-}
-
-func (sc *simpleConsumer) validState(seqNo uint64, id []byte, replicas []uint64, execInfo *ExecutionInfo) {
-	// No-op
-}
-
-/*
-func (sc *simpleConsumer) Checkpoint(seqNo uint64, id []byte) {
-	// No-op
-}
-*/
-
-func (sc *simpleConsumer) skipTo(seqNo uint64, id []byte, replicas []uint64, execInfo *ExecutionInfo) {
-	sc.skipOccurred = true
-	sc.executions = seqNo
-	sc.pbftNet.debugMsg("TEST: skipping to %d\n", seqNo)
 }
 
 func (sc *simpleConsumer) execute(seqNo uint64, tx []byte, execInfo *ExecutionInfo) {
@@ -304,12 +86,58 @@
 	}
 }
 
+func (sc *simpleConsumer) skipTo(seqNo uint64, id []byte, replicas []uint64, execInfo *ExecutionInfo) {
+	sc.skipOccurred = true
+	sc.executions = seqNo
+	sc.pbftNet.debugMsg("TEST: skipping to %d\n", seqNo)
+}
+
+func (sc *simpleConsumer) validState(seqNo uint64, id []byte, replicas []uint64, execInfo *ExecutionInfo) {
+	// no-op
+}
+
+func (sc *simpleConsumer) validate(txRaw []byte) error {
+	return nil
+}
+
+func (sc *simpleConsumer) viewChange(curView uint64) {
+	// no-op
+}
+
+func (sc *simpleConsumer) getValidatorHandle(id uint64) (handle *pb.PeerID, err error) {
+	return sc.pe.GetValidatorHandle(id)
+}
+
+func (sc *simpleConsumer) sign(msg []byte) ([]byte, error) {
+	return msg, nil
+}
+
+func (sc *simpleConsumer) verify(senderID uint64, signature []byte, message []byte) error {
+	return nil
+}
+
+func (sc *simpleConsumer) idleChan() <-chan struct{} {
+	res := make(chan struct{})
+	close(res)
+	return res
+}
+
+func (sc *simpleConsumer) Close() {
+	// no-op
+}
+
+/*
+func (sc *simpleConsumer) Checkpoint(seqNo uint64, id []byte) {
+	// no-op
+}
+*/
+
 func makePBFTNetwork(N int, initFNs ...func(pe *pbftEndpoint)) *pbftNetwork {
 
 	endpointFunc := func(id uint64, net *testnet) endpoint {
-		tep := makeTestEndpoint(id, net)
+		te := makeTestEndpoint(id, net)
 		pe := &pbftEndpoint{
-			testEndpoint: tep,
+			testEndpoint: te,
 		}
 
 		pe.sc = &simpleConsumer{
