/*
Licensed to the Apache Software Foundation (ASF) under one
or more contributor license agreements.  See the NOTICE file
distributed with this work for additional information
regarding copyright ownership.  The ASF licenses this file
to you under the Apache License, Version 2.0 (the
"License"); you may not use this file except in compliance
with the License.  You may obtain a copy of the License at

  http://www.apache.org/licenses/LICENSE-2.0

Unless required by applicable law or agreed to in writing,
software distributed under the License is distributed on an
"AS IS" BASIS, WITHOUT WARRANTIES OR CONDITIONS OF ANY
KIND, either express or implied.  See the License for the
specific language governing permissions and limitations
under the License.
*/

package consensus

import (
	"github.com/openblockchain/obc-peer/openchain/ledger/statemgmt"
	pb "github.com/openblockchain/obc-peer/protos"
)

// Consenter is used to receive messages from the network
// Every consensus plugin needs to implement this interface
type Consenter interface {
	RecvMsg(msg *pb.OpenchainMessage, senderHandle *pb.PeerID) error
}

// Inquirer is used to retrieve info about the validating network
type Inquirer interface {
	GetOwnHandle() (handle *pb.PeerID, err error)
	GetValidatorID(handle *pb.PeerID) (id uint64, err error)
	GetValidatorHandle(id uint64) (handle *pb.PeerID, err error)
}

// Gatekeeper is used to manage the validating peer's whitelist
type Gatekeeper interface {
	CheckWhitelistExists() (size int, err error)
	SetWhitelistCap(n int) error
}

// Communicator is used to send messages to other validators
type Communicator interface {
	Broadcast(msg *pb.OpenchainMessage, peerType pb.PeerEndpoint_Type) error
	Unicast(msg *pb.OpenchainMessage, receiverHandle *pb.PeerID) error
}

// NetworkStack is used to retrieve network info and send messages
type NetworkStack interface {
	Communicator
	Inquirer
}

// SecurityUtils is used to access the sign/verify methods from the crypto package
type SecurityUtils interface {
	Sign(msg []byte) ([]byte, error)
	Verify(peerID *pb.PeerID, signature []byte, message []byte) error
}

// ReadOnlyLedger is used for interrogating the blockchain
type ReadOnlyLedger interface {
	GetBlock(id uint64) (block *pb.Block, err error)
	GetCurrentStateHash() (stateHash []byte, err error)
	GetBlockchainSize() (uint64, error)
}

// UtilLedger contains additional useful utility functions for interrogating the blockchain
type UtilLedger interface {
	HashBlock(block *pb.Block) ([]byte, error)
	VerifyBlockchain(start, finish uint64) (uint64, error)
}

// WritableLedger is useful for updating the blockchain during state transfer
type WritableLedger interface {
	PutBlock(blockNumber uint64, block *pb.Block) error
	ApplyStateDelta(id interface{}, delta *statemgmt.StateDelta) error
	CommitStateDelta(id interface{}) error
	RollbackStateDelta(id interface{}) error
	EmptyState() error
}

// Ledger is an unrestricted union of reads, utilities, and updates
type Ledger interface {
	ReadOnlyLedger
	UtilLedger
	WritableLedger
}

// Executor is used to invoke transactions, potentially modifying the backing ledger
type Executor interface {
	BeginTxBatch(id interface{}) error
	ExecTxs(id interface{}, txs []*pb.Transaction) ([]byte, error)
	CommitTxBatch(id interface{}, metadata []byte) (*pb.Block, error)
	RollbackTxBatch(id interface{}) error
	PreviewCommitTxBatch(id interface{}, metadata []byte) (*pb.Block, error)
}

// RemoteLedgers is used to interrogate the blockchain of other replicas
type RemoteLedgers interface {
	GetRemoteBlocks(replicaID *pb.PeerID, start, finish uint64) (<-chan *pb.SyncBlocks, error)
	GetRemoteStateSnapshot(replicaID *pb.PeerID) (<-chan *pb.SyncStateSnapshot, error)
	GetRemoteStateDeltas(replicaID *pb.PeerID, start, finish uint64) (<-chan *pb.SyncStateDeltas, error)
}

// LedgerStack serves as interface to the blockchain-oriented activities, such as executing transactions, querying, and updating the ledger
type LedgerStack interface {
	Executor
	Ledger
	RemoteLedgers
}

// Stack is the set of stack-facing methods available to the consensus plugin
type Stack interface {
<<<<<<< HEAD
	Inquirer
	Gatekeeper
	Communicator
=======
	NetworkStack
>>>>>>> f08ccce3
	SecurityUtils
	LedgerStack
}<|MERGE_RESOLUTION|>--- conflicted
+++ resolved
@@ -30,11 +30,20 @@
 	RecvMsg(msg *pb.OpenchainMessage, senderHandle *pb.PeerID) error
 }
 
+// Communicator is used to send messages to other validators
+type Communicator interface {
+	Broadcast(msg *pb.OpenchainMessage, peerType pb.PeerEndpoint_Type) error
+	Unicast(msg *pb.OpenchainMessage, receiverHandle *pb.PeerID) error
+}
+
 // Inquirer is used to retrieve info about the validating network
 type Inquirer interface {
+	GetOwnID() (id uint64, err error)
 	GetOwnHandle() (handle *pb.PeerID, err error)
 	GetValidatorID(handle *pb.PeerID) (id uint64, err error)
 	GetValidatorHandle(id uint64) (handle *pb.PeerID, err error)
+	GetValidatorHandles(ids []uint64) (handles []*pb.PeerID, err error)
+	GetConnectedValidators() (handles []*pb.PeerID, err error)
 }
 
 // Gatekeeper is used to manage the validating peer's whitelist
@@ -43,16 +52,11 @@
 	SetWhitelistCap(n int) error
 }
 
-// Communicator is used to send messages to other validators
-type Communicator interface {
-	Broadcast(msg *pb.OpenchainMessage, peerType pb.PeerEndpoint_Type) error
-	Unicast(msg *pb.OpenchainMessage, receiverHandle *pb.PeerID) error
-}
-
-// NetworkStack is used to retrieve network info and send messages
+// NetworkStack is used to retrieve network infom send messagesm and manage the VP's whitelist
 type NetworkStack interface {
 	Communicator
 	Inquirer
+	Gatekeeper
 }
 
 // SecurityUtils is used to access the sign/verify methods from the crypto package
@@ -115,13 +119,7 @@
 
 // Stack is the set of stack-facing methods available to the consensus plugin
 type Stack interface {
-<<<<<<< HEAD
-	Inquirer
-	Gatekeeper
-	Communicator
-=======
 	NetworkStack
->>>>>>> f08ccce3
 	SecurityUtils
 	LedgerStack
 }