/*
Licensed to the Apache Software Foundation (ASF) under one
or more contributor license agreements.  See the NOTICE file
distributed with this work for additional information
regarding copyright ownership.  The ASF licenses this file
to you under the Apache License, Version 2.0 (the
"License"); you may not use this file except in compliance
with the License.  You may obtain a copy of the License at

  http://www.apache.org/licenses/LICENSE-2.0

Unless required by applicable law or agreed to in writing,
software distributed under the License is distributed on an
"AS IS" BASIS, WITHOUT WARRANTIES OR CONDITIONS OF ANY
KIND, either express or implied.  See the License for the
specific language governing permissions and limitations
under the License.
*/

package pbft

import (
	"encoding/base64"
	"fmt"
	"strconv"
	"strings"

	"github.com/golang/protobuf/proto"
	"github.com/openblockchain/obc-peer/openchain/consensus"
	"github.com/openblockchain/obc-peer/openchain/util"
	pb "github.com/openblockchain/obc-peer/protos"

	"github.com/op/go-logging"
	"github.com/spf13/viper"
)

// =============================================================================
// Constants
// =============================================================================

const configPrefix = "OPENCHAIN_PBFT"

// =============================================================================
// Init
// =============================================================================

var logger *logging.Logger // package-level logger
var pluginInstance *Plugin // the Plugin is a singleton

func init() {
	logger = logging.MustGetLogger("consensus/pbft")
}

// =============================================================================
// Custom structure definitions go here
// =============================================================================

// Plugin carries fields related to the consensus algorithm implementation.
type Plugin struct {
	// internal data
	config *viper.Viper  // link to the plugin config file
	cpi    consensus.CPI // link to the CPI

	// PBFT data
	activeView   bool              // view change happening
	f            uint              // number of faults we can tolerate
	h            uint64            // low watermark
	id           uint64            // replica ID; PBFT `i`
	K            uint64            // checkpoint period
	L            uint64            // log size
	lastExec     uint64            // last request we executed
	replicaCount uint              // number of replicas; PBFT `|R|`
	seqNo        uint64            // PBFT "n", strictly monotonic increasing sequence number
	view         uint64            // current view
	chkpts       map[uint64]string // state checkpoints; map lastExec to global hash
	pset         map[uint64]*ViewChange_PQ
	qset         map[qidx]*ViewChange_PQ

	// Implementation of PBFT `in`
	certStore       map[msgID]*msgCert    // track quorum certificates for requests
	reqStore        map[string]*Request   // track requests
	checkpointStore map[Checkpoint]bool   // track checkpoints as set
	viewChangeStore map[vcidx]*ViewChange // track view-change messages
	lastNewView     NewView               // track last new-view we received or sent
}

type qidx struct {
	d string
	n uint64
}

type msgID struct { // our index through certStore
	v uint64
	n uint64
}

type msgCert struct {
	prePrepare  *PrePrepare
	sentPrepare bool
	prepare     []*Prepare
	sentCommit  bool
	commit      []*Commit
}

type vcidx struct {
	v  uint64
	id uint64
}

// =============================================================================
// Constructors go here
// =============================================================================

// GetPlugin returns the handle to the Plugin singleton and updates the CPI if necessary.
func GetPlugin(c consensus.CPI) *Plugin {
	if pluginInstance == nil {
		pluginInstance = New(c)
	} else {
		pluginInstance.cpi = c // otherwise, just update the CPI
	}
	return pluginInstance
}

// New creates an plugin-specific structure that acts as the ConsenusHandler's consenter.
func New(c consensus.CPI) *Plugin {
	instance := &Plugin{}
	instance.cpi = c

	// setup the link to the config file
	instance.config = viper.New()

	// for environment variables
	instance.config.SetEnvPrefix(configPrefix)
	instance.config.AutomaticEnv()
	replacer := strings.NewReplacer(".", "_")
	instance.config.SetEnvKeyReplacer(replacer)

	instance.config.SetConfigName("config")
	instance.config.AddConfigPath("./")
	instance.config.AddConfigPath("./openchain/consensus/pbft/")
	err := instance.config.ReadInConfig()
	if err != nil {
		panic(fmt.Errorf("Fatal error reading consensus algo config: %s", err))
	}

	// In dev/debugging mode you are expected to override the config values
	// with the environment variable OPENCHAIN_PBFT_X_Y

<<<<<<< HEAD
	// In dev/debugging mode you are expected to override the config values
	// with the environment variable OPENCHAIN_PBFT_X_Y

=======
>>>>>>> 74f98b80
	// replica ID
	paramID, err := instance.getParam("replica.id")
	if err != nil {
		panic(fmt.Errorf("No ID assigned to the replica: %s", err))
	}
	instance.id, err = strconv.ParseUint(paramID, 10, 64)
<<<<<<< HEAD
	if err != nil {
		panic(fmt.Errorf("Cannot convert config ID to uint64: %s", err))
	}
	// byzantine nodes
	paramF, err := instance.getParam("general.f")
	if err != nil {
		panic(fmt.Errorf("No f defined in the config file: %s", err))
	}
	f, err := strconv.ParseUint(paramF, 10, 0)
	if err != nil {
		panic(fmt.Errorf("Cannot convert config f to uint64: %s", err))
	}
=======
	if err != nil {
		panic(fmt.Errorf("Cannot convert config ID to uint64: %s", err))
	}
	// byzantine nodes
	paramF, err := instance.getParam("general.f")
	if err != nil {
		panic(fmt.Errorf("No f defined in the config file: %s", err))
	}
	f, err := strconv.ParseUint(paramF, 10, 0)
	if err != nil {
		panic(fmt.Errorf("Cannot convert config f to uint64: %s", err))
	}
>>>>>>> 74f98b80
	instance.f = uint(f)
	// replica count
	instance.replicaCount = 3*instance.f + 1
	// checkpoint period
	paramK, err := instance.getParam("general.K")
	if err != nil {
		panic(fmt.Errorf("Checkpoint period is not defined: %s", err))
	}
	instance.K, err = strconv.ParseUint(paramK, 10, 64)
	if err != nil {
		panic(fmt.Errorf("Cannot convert config checkpoint period to uint64: %s", err))
	}
	// log size
	instance.L = 2 * instance.K

	instance.activeView = true

	// init the logs
	instance.certStore = make(map[msgID]*msgCert)
	instance.reqStore = make(map[string]*Request)
	instance.checkpointStore = make(map[Checkpoint]bool)
	instance.viewChangeStore = make(map[vcidx]*ViewChange)
	instance.chkpts = make(map[uint64]string)
	instance.pset = make(map[uint64]*ViewChange_PQ)
	instance.qset = make(map[qidx]*ViewChange_PQ)

	// initialize genesis checkpoint
	// TODO load state from disk
	instance.chkpts[0] = "TODO GENESIS STATE FROM STACK"

	return instance
}

// =============================================================================
// Helper functions for PBFT go here
// =============================================================================

// Given a certain view n, what is the expected primary?
func (instance *Plugin) getPrimary(n uint64) uint64 {
	return n % uint64(instance.replicaCount)
}

// Is the sequence number between watermarks?
func (instance *Plugin) inW(n uint64) bool {
	return n-instance.h > 0 && n-instance.h <= instance.L
}

// Is the view right? And is the sequence number between watermarks?
func (instance *Plugin) inWV(v uint64, n uint64) bool {
	return instance.view == v && instance.inW(n)
}

// Given a digest/view/seq, is there an entry in the certLog?
// If so, return it. If not, create it.
func (instance *Plugin) getCert(v uint64, n uint64) (cert *msgCert) {
	idx := msgID{v, n}
	cert, ok := instance.certStore[idx]
	if ok {
		return
	}

	cert = &msgCert{}
	instance.certStore[idx] = cert
	return
}

// =============================================================================
// Preprepare/prepare/commit quorum checks
// =============================================================================

func (instance *Plugin) prePrepared(digest string, v uint64, n uint64) bool {
	_, mInLog := instance.reqStore[digest]

	if digest != "" && !mInLog {
		return false
	}

	if q, ok := instance.qset[qidx{digest, n}]; ok && q.View == v {
		return true
	}

	cert := instance.certStore[msgID{v, n}]
	if cert != nil {
		p := cert.prePrepare
		if p != nil && p.View == v && p.SequenceNumber == n && p.RequestDigest == digest {
			return true
		}
	}
	logger.Debug("Replica %d does not have view=%d/seqNo=%d pre-prepared",
		instance.id, v, n)
	return false
}

func (instance *Plugin) prepared(digest string, v uint64, n uint64) bool {
	if !instance.prePrepared(digest, v, n) {
		return false
	}

	if p, ok := instance.pset[n]; ok && p.View == v && p.Digest == digest {
		return true
	}

	quorum := uint(0)
	cert := instance.certStore[msgID{v, n}]
	if cert == nil {
		return false
	}

	for _, p := range cert.prepare {
		if p.View == v && p.SequenceNumber == n && p.RequestDigest == digest {
			quorum++
		}
	}

	logger.Debug("Replica %d prepare count for view=%d/seqNo=%d: %d",
		instance.id, v, n, quorum)

	return quorum >= 2*instance.f
}

func (instance *Plugin) committed(digest string, v uint64, n uint64) bool {
	if !instance.prepared(digest, v, n) {
		return false
	}

	quorum := uint(0)
	cert := instance.certStore[msgID{v, n}]
	if cert == nil {
		return false
	}

	for _, p := range cert.commit {
		if p.View == v && p.SequenceNumber == n {
			quorum++
		}
	}

	logger.Debug("Replica %d commit count for view=%d/seqNo=%d: %d",
		instance.id, v, n, quorum)

	return quorum >= 2*instance.f+1
}

// =============================================================================
// Receive methods go here
// =============================================================================

// RecvMsg receives messages transmitted by CPI.Broadcast or CPI.Unicast.
func (instance *Plugin) RecvMsg(msgWrapped *pb.OpenchainMessage) error {
	if msgWrapped.Type == pb.OpenchainMessage_CHAIN_TRANSACTION {
		return instance.Request(msgWrapped.Payload)
	}
	if msgWrapped.Type != pb.OpenchainMessage_CONSENSUS {
		return fmt.Errorf("Unexpected message type: %s", msgWrapped.Type)
	}

	msg := &Message{}
	err := proto.Unmarshal(msgWrapped.Payload, msg)
	if err != nil {
		return fmt.Errorf("Error unpacking payload from message: %s", err)
	}

	if req := msg.GetRequest(); req != nil {
		err = instance.recvRequest(req)
	} else if preprep := msg.GetPrePrepare(); preprep != nil {
		err = instance.recvPrePrepare(preprep)
	} else if prep := msg.GetPrepare(); prep != nil {
		err = instance.recvPrepare(prep)
	} else if commit := msg.GetCommit(); commit != nil {
		err = instance.recvCommit(commit)
	} else if chkpt := msg.GetCheckpoint(); chkpt != nil {
		err = instance.recvCheckpoint(chkpt)
	} else if vc := msg.GetViewChange(); vc != nil {
		err = instance.recvViewChange(vc)
	} else if nv := msg.GetNewView(); nv != nil {
		err = instance.recvNewView(nv)
	} else {
		err := fmt.Errorf("Invalid message: %v", msgWrapped.Payload)
		logger.Error("%s", err)
	}

	return err
}

// Request is the main entry into the consensus plugin.
// txs will be passed to CPI.ExecTXs once consensus is reached.
func (instance *Plugin) Request(txs []byte) error {
	logger.Info("New consensus request received")
	req := &Request{Payload: txs}
	return instance.broadcast(&Message{&Message_Request{req}}, true) // route to ourselves as well
}

func (instance *Plugin) recvRequest(req *Request) error {
	digest := hashReq(req)
	logger.Debug("Replica %d received request: %s", instance.id, digest)

	// TODO verify transaction
	// if err := instance.cpi.VerifyTransaction(...); err != nil {
	//   logger.Warning("Invalid request");
	//   return err
	// }
	instance.reqStore[digest] = req

	n := instance.seqNo + 1

	if instance.getPrimary(instance.view) == instance.id && instance.activeView { // if we're primary of current view
		haveOther := false
		for _, cert := range instance.certStore { // check for other PRE-PREPARE for same digest, but different seqNo
			if p := cert.prePrepare; p != nil {
				if p.View == instance.view && p.SequenceNumber != n && p.RequestDigest == digest {
					logger.Debug("Other pre-prepared found with same digest but different seqNo: %d instead of %d", p.SequenceNumber, n)
					haveOther = true
					break
				}
			}
		}

		if instance.inWV(instance.view, n) && !haveOther {
			logger.Debug("Primary %d broadcasting pre-prepare for view=%d/seqNo=%d and digest %s",
				instance.id, instance.view, n, digest)
			instance.seqNo = n
			preprep := &PrePrepare{
				View:           instance.view,
				SequenceNumber: instance.seqNo,
				RequestDigest:  digest,
				Request:        req,
				ReplicaId:      instance.id,
			}
			cert := instance.getCert(instance.view, n)
			cert.prePrepare = preprep

			return instance.broadcast(&Message{&Message_PrePrepare{preprep}}, false)
		}
	}

	return nil
}

func (instance *Plugin) recvPrePrepare(preprep *PrePrepare) error {
	logger.Debug("Replica %d received pre-prepare from replica %d for view=%d/seqNo=%d",
		instance.id, preprep.ReplicaId, preprep.View,
		preprep.SequenceNumber)

	if !instance.activeView {
		return nil
	}

	if instance.getPrimary(instance.view) != preprep.ReplicaId {
		logger.Warning("Pre-prepare from other than primary: got %d, should be %d", preprep.ReplicaId, instance.getPrimary(instance.view))
		return nil
	}

	if !instance.inWV(preprep.View, preprep.SequenceNumber) {
		logger.Warning("Pre-prepare view different, or sequence number outside watermarks: preprep.View %d, expected.View %d, seqNo %d, low-mark %d", preprep.View, instance.getPrimary(instance.view), preprep.SequenceNumber, instance.h)
		return nil
	}

	cert := instance.getCert(preprep.View, preprep.SequenceNumber)
	if cert.prePrepare != nil && cert.prePrepare.RequestDigest != preprep.RequestDigest {
		logger.Warning("Pre-prepare found for same view/seqNo but different digest: received %s, stored %s", preprep.RequestDigest, cert.prePrepare.RequestDigest)
	} else {
		cert.prePrepare = preprep
	}

	// Store the request if, for whatever reason, haven't received it from an earlier broadcast.
	if _, ok := instance.reqStore[preprep.RequestDigest]; !ok {
		digest := hashReq(preprep.Request)
		if digest != preprep.RequestDigest {
			logger.Warning("Pre-prepare request and request digest do not match: request %s, digest %s",
				digest, preprep.RequestDigest)
			return nil
		}
		// TODO verify transaction
		// if err := instance.cpi.VerifyTransaction(...); err != nil {
		//   logger.Warning("Invalid request");
		//   return err
		// }
		instance.reqStore[digest] = preprep.Request
	}

	if instance.getPrimary(instance.view) != instance.id && instance.prePrepared(preprep.RequestDigest, preprep.View, preprep.SequenceNumber) && !cert.sentPrepare {
		logger.Debug("Backup %d broadcasting prepare for view=%d/seqNo=%d",
			instance.id, preprep.View, preprep.SequenceNumber)

		prep := &Prepare{
			View:           preprep.View,
			SequenceNumber: preprep.SequenceNumber,
			RequestDigest:  preprep.RequestDigest,
			ReplicaId:      instance.id,
		}
		cert.prepare = append(cert.prepare, prep)
		cert.sentPrepare = true

		return instance.broadcast(&Message{&Message_Prepare{prep}}, false)
	}

	return nil
}

func (instance *Plugin) recvPrepare(prep *Prepare) error {
	logger.Debug("Replica %d received prepare from replica %d for view=%d/seqNo=%d",
		instance.id, prep.ReplicaId, prep.View,
		prep.SequenceNumber)

	if !(instance.getPrimary(instance.view) != prep.ReplicaId && instance.inWV(prep.View, prep.SequenceNumber)) {
		logger.Warning("Ignoring invalid prepare")
		return nil
	}

	cert := instance.getCert(prep.View, prep.SequenceNumber)
	cert.prepare = append(cert.prepare, prep)
	if instance.prepared(prep.RequestDigest, prep.View, prep.SequenceNumber) && !cert.sentCommit {
		logger.Debug("Replica %d broadcasting commit for view=%d/seqNo=%d",
			instance.id, prep.View, prep.SequenceNumber)

		commit := &Commit{
			View:           prep.View,
			SequenceNumber: prep.SequenceNumber,
			RequestDigest:  prep.RequestDigest,
			ReplicaId:      instance.id,
		}

		cert.sentCommit = true

		return instance.broadcast(&Message{&Message_Commit{commit}}, true)
	}

	return nil
}

func (instance *Plugin) recvCommit(commit *Commit) error {
	logger.Debug("Replica %d received commit from replica %d for view=%d/seqNo=%d",
		instance.id, commit.ReplicaId, commit.View,
		commit.SequenceNumber)

	if instance.inWV(commit.View, commit.SequenceNumber) {
		cert := instance.getCert(commit.View, commit.SequenceNumber)
		cert.commit = append(cert.commit, commit)

		// note that we can reach this point without
		// broadcasting a commit ourselves
		instance.executeOutstanding()
	} else {
		logger.Warning("Replica %d ignoring commit for view=%d/seqNo=%d: not in-wv",
			instance.id, commit.View, commit.SequenceNumber)
	}

	return nil
}

func (instance *Plugin) executeOutstanding() error {
	for retry := true; retry; {
		retry = false
		for idx := range instance.certStore {
			if instance.executeOne(idx) {
				retry = true
				break
			}
		}
	}

	return nil
}

func (instance *Plugin) executeOne(idx msgID) bool {
	cert := instance.certStore[idx]

	if idx.n != instance.lastExec+1 || cert == nil || cert.prePrepare == nil {
		return false
	}

	// we now have the right sequence number that doesn't create holes

	digest := cert.prePrepare.RequestDigest
	req := instance.reqStore[digest]

	if !instance.committed(digest, idx.v, idx.n) {
		return false
	}

	// we have a commit certificate for this request

	instance.lastExec = idx.n
<<<<<<< HEAD

	// null request
	if digest == "" {
		logger.Info("Replica %d executing/committing null request for view=%d/seqNo=%d",
			instance.id, idx.v, idx.n)
	} else {
		logger.Info("Replica %d executing/committing request for view=%d/seqNo=%d and digest %s",
			instance.id, idx.v, idx.n, digest)

		tx := &pb.Transaction{}
		err := proto.Unmarshal(req.Payload, tx)
		if err == nil {
			// TODO handle errors
			instance.cpi.ExecTXs([]*pb.Transaction{tx})
		}
	}

	if instance.lastExec%instance.K == 0 {
		// TODO obtain checkpoint from CPI
		stateHash := "foo" // TODO state hash

		instance.chkpts[instance.lastExec] = stateHash

		logger.Debug("Replica %d preparing checkpoint for view=%d/seqNo=%d and state digest %s",
			instance.id, instance.view, instance.lastExec, stateHash)

=======

	// null request
	if digest == "" {
		logger.Info("Replica %d executing/committing null request for view=%d/seqNo=%d",
			instance.id, idx.v, idx.n)
	} else {
		logger.Info("Replica %d executing/committing request for view=%d/seqNo=%d and digest %s",
			instance.id, idx.v, idx.n, digest)

		tx := &pb.Transaction{}
		err := proto.Unmarshal(req.Payload, tx)
		if err == nil {
			instance.cpi.ExecTXs([]*pb.Transaction{tx})
		}
	}

	if instance.lastExec%instance.K == 0 {
		// XXX replace with instance.cpi.GetStateHash()
		stateHashBytes := []byte("XXX get current state hash")
		stateHash := base64.StdEncoding.EncodeToString(stateHashBytes)

		logger.Debug("Replica %d preparing checkpoint for view=%d/seqNo=%d and state digest %s",
			instance.id, instance.view, instance.lastExec, stateHash)

>>>>>>> 74f98b80
		chkpt := &Checkpoint{
			SequenceNumber: instance.lastExec,
			StateDigest:    stateHash,
			ReplicaId:      instance.id,
		}
<<<<<<< HEAD
=======
		instance.chkpts[instance.lastExec] = stateHash
>>>>>>> 74f98b80
		instance.broadcast(&Message{&Message_Checkpoint{chkpt}}, true)
	}

	return true
}

func (instance *Plugin) recvCheckpoint(chkpt *Checkpoint) error {
	logger.Debug("Replica %d received checkpoint from replica %d, seqNo %d, digest %s",
		instance.id, chkpt.ReplicaId, chkpt.SequenceNumber, chkpt.StateDigest)

	if !instance.inW(chkpt.SequenceNumber) {
		logger.Warning("Checkpoint sequence number outside watermarks: seqNo %d, low-mark %d", chkpt.SequenceNumber, instance.h)
		return nil
	}

	instance.checkpointStore[*chkpt] = true

	quorum := uint(0)
	for testChkpt := range instance.checkpointStore {
		if testChkpt.SequenceNumber == chkpt.SequenceNumber && testChkpt.StateDigest == chkpt.StateDigest {
			quorum++
		}
	}

	if quorum <= instance.f*2 {
		return nil
	}

	// If we do not have this checkpoint locally, we should not
	// clear our state.
	// PBFT: This diverges from the paper.
	if _, ok := instance.chkpts[chkpt.SequenceNumber]; !ok {
		// XXX fetch checkpoint from other replica
		return nil
	}

	logger.Debug("Replica %d found checkpoint quorum for seqNo %d, digest %s",
		instance.id, chkpt.SequenceNumber, chkpt.StateDigest)

<<<<<<< HEAD
	for idx := range instance.certStore {
=======
	for idx, cert := range instance.certStore {
>>>>>>> 74f98b80
		if idx.n <= chkpt.SequenceNumber {
			logger.Debug("Replica %d cleaning quorum certificate for view=%d/seqNo=%d",
				instance.id, idx.v, idx.n)
			delete(instance.reqStore, cert.prePrepare.RequestDigest)
			delete(instance.certStore, idx)
		}
	}

	for testChkpt := range instance.checkpointStore {
		if testChkpt.SequenceNumber <= chkpt.SequenceNumber {
			logger.Debug("Replica %d cleaning checkpoint message from replica %d, seqNo %d, state digest %s",
				instance.id, testChkpt.ReplicaId,
				testChkpt.SequenceNumber, testChkpt.StateDigest)
			delete(instance.checkpointStore, testChkpt)
		}
	}

	for n := range instance.pset {
		if n <= chkpt.SequenceNumber {
			delete(instance.pset, n)
		}
	}

	for idx := range instance.qset {
		if idx.n <= chkpt.SequenceNumber {
			delete(instance.qset, idx)
		}
	}

<<<<<<< HEAD
	// TODO this breaks if we accept a quorum checkpoint which we do not have ourselves.
	// In that case we will remove all recorded checkpoints and drop our low watermark to 0.
=======
>>>>>>> 74f98b80
	instance.h = 0
	for n := range instance.chkpts {
		if n < chkpt.SequenceNumber {
			delete(instance.chkpts, n)
		} else {
			if instance.h == 0 || n < instance.h {
				instance.h = n
			}
		}
	}

	logger.Debug("Replica %d updated low watermark to %d",
		instance.id, instance.h)
<<<<<<< HEAD

	// TODO clean instance.reqStore - requires client timestamps
=======
>>>>>>> 74f98b80

	return instance.processNewView()
}

// =============================================================================
// Misc. methods go here
// =============================================================================

// Marshals a Message and hands it to the CPI. If toSelf is true,
// the message is also dispatched to the local instance's RecvMsg.
func (instance *Plugin) broadcast(msg *Message, toSelf bool) error {
	msgPacked, err := proto.Marshal(msg)
	if err != nil {
		return fmt.Errorf("[broadcast] Cannot marshal message: %s", err)
	}

	msgWrapped := &pb.OpenchainMessage{
		Type:    pb.OpenchainMessage_CONSENSUS,
		Payload: msgPacked,
	}

	err = instance.cpi.Broadcast(msgWrapped)
	if err == nil && toSelf {
		err = instance.RecvMsg(msgWrapped)
	}
	return err
}

// A getter for the values listed in `config.yaml`.
func (instance *Plugin) getParam(param string) (val string, err error) {
	if ok := instance.config.IsSet(param); !ok {
		err := fmt.Errorf("Key %s does not exist in algo config", param)
		return "nil", err
	}
	val = instance.config.GetString(param)
	return val, nil
}

func hashReq(req *Request) (digest string) {
	packedReq, _ := proto.Marshal(req)
	return base64.StdEncoding.EncodeToString(util.ComputeCryptoHash(packedReq))
}<|MERGE_RESOLUTION|>--- conflicted
+++ resolved
@@ -146,19 +146,12 @@
 	// In dev/debugging mode you are expected to override the config values
 	// with the environment variable OPENCHAIN_PBFT_X_Y
 
-<<<<<<< HEAD
-	// In dev/debugging mode you are expected to override the config values
-	// with the environment variable OPENCHAIN_PBFT_X_Y
-
-=======
->>>>>>> 74f98b80
 	// replica ID
 	paramID, err := instance.getParam("replica.id")
 	if err != nil {
 		panic(fmt.Errorf("No ID assigned to the replica: %s", err))
 	}
 	instance.id, err = strconv.ParseUint(paramID, 10, 64)
-<<<<<<< HEAD
 	if err != nil {
 		panic(fmt.Errorf("Cannot convert config ID to uint64: %s", err))
 	}
@@ -171,20 +164,6 @@
 	if err != nil {
 		panic(fmt.Errorf("Cannot convert config f to uint64: %s", err))
 	}
-=======
-	if err != nil {
-		panic(fmt.Errorf("Cannot convert config ID to uint64: %s", err))
-	}
-	// byzantine nodes
-	paramF, err := instance.getParam("general.f")
-	if err != nil {
-		panic(fmt.Errorf("No f defined in the config file: %s", err))
-	}
-	f, err := strconv.ParseUint(paramF, 10, 0)
-	if err != nil {
-		panic(fmt.Errorf("Cannot convert config f to uint64: %s", err))
-	}
->>>>>>> 74f98b80
 	instance.f = uint(f)
 	// replica count
 	instance.replicaCount = 3*instance.f + 1
@@ -568,7 +547,6 @@
 	// we have a commit certificate for this request
 
 	instance.lastExec = idx.n
-<<<<<<< HEAD
 
 	// null request
 	if digest == "" {
@@ -581,33 +559,6 @@
 		tx := &pb.Transaction{}
 		err := proto.Unmarshal(req.Payload, tx)
 		if err == nil {
-			// TODO handle errors
-			instance.cpi.ExecTXs([]*pb.Transaction{tx})
-		}
-	}
-
-	if instance.lastExec%instance.K == 0 {
-		// TODO obtain checkpoint from CPI
-		stateHash := "foo" // TODO state hash
-
-		instance.chkpts[instance.lastExec] = stateHash
-
-		logger.Debug("Replica %d preparing checkpoint for view=%d/seqNo=%d and state digest %s",
-			instance.id, instance.view, instance.lastExec, stateHash)
-
-=======
-
-	// null request
-	if digest == "" {
-		logger.Info("Replica %d executing/committing null request for view=%d/seqNo=%d",
-			instance.id, idx.v, idx.n)
-	} else {
-		logger.Info("Replica %d executing/committing request for view=%d/seqNo=%d and digest %s",
-			instance.id, idx.v, idx.n, digest)
-
-		tx := &pb.Transaction{}
-		err := proto.Unmarshal(req.Payload, tx)
-		if err == nil {
 			instance.cpi.ExecTXs([]*pb.Transaction{tx})
 		}
 	}
@@ -620,16 +571,12 @@
 		logger.Debug("Replica %d preparing checkpoint for view=%d/seqNo=%d and state digest %s",
 			instance.id, instance.view, instance.lastExec, stateHash)
 
->>>>>>> 74f98b80
 		chkpt := &Checkpoint{
 			SequenceNumber: instance.lastExec,
 			StateDigest:    stateHash,
 			ReplicaId:      instance.id,
 		}
-<<<<<<< HEAD
-=======
 		instance.chkpts[instance.lastExec] = stateHash
->>>>>>> 74f98b80
 		instance.broadcast(&Message{&Message_Checkpoint{chkpt}}, true)
 	}
 
@@ -669,11 +616,7 @@
 	logger.Debug("Replica %d found checkpoint quorum for seqNo %d, digest %s",
 		instance.id, chkpt.SequenceNumber, chkpt.StateDigest)
 
-<<<<<<< HEAD
-	for idx := range instance.certStore {
-=======
 	for idx, cert := range instance.certStore {
->>>>>>> 74f98b80
 		if idx.n <= chkpt.SequenceNumber {
 			logger.Debug("Replica %d cleaning quorum certificate for view=%d/seqNo=%d",
 				instance.id, idx.v, idx.n)
@@ -703,11 +646,6 @@
 		}
 	}
 
-<<<<<<< HEAD
-	// TODO this breaks if we accept a quorum checkpoint which we do not have ourselves.
-	// In that case we will remove all recorded checkpoints and drop our low watermark to 0.
-=======
->>>>>>> 74f98b80
 	instance.h = 0
 	for n := range instance.chkpts {
 		if n < chkpt.SequenceNumber {
@@ -721,11 +659,6 @@
 
 	logger.Debug("Replica %d updated low watermark to %d",
 		instance.id, instance.h)
-<<<<<<< HEAD
-
-	// TODO clean instance.reqStore - requires client timestamps
-=======
->>>>>>> 74f98b80
 
 	return instance.processNewView()
 }
