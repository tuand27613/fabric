/*
Licensed to the Apache Software Foundation (ASF) under one
or more contributor license agreements.  See the NOTICE file
distributed with this work for additional information
regarding copyright ownership.  The ASF licenses this file
to you under the Apache License, Version 2.0 (the
"License"); you may not use this file except in compliance
with the License.  You may obtain a copy of the License at

  http://www.apache.org/licenses/LICENSE-2.0

Unless required by applicable law or agreed to in writing,
software distributed under the License is distributed on an
"AS IS" BASIS, WITHOUT WARRANTIES OR CONDITIONS OF ANY
KIND, either express or implied.  See the License for the
specific language governing permissions and limitations
under the License.
*/

package pbft

import (
	"encoding/base64"
	"fmt"
	"strings"
	"time"

	"github.com/golang/protobuf/proto"
	"github.com/openblockchain/obc-peer/openchain/consensus"
	"github.com/openblockchain/obc-peer/openchain/util"
	pb "github.com/openblockchain/obc-peer/protos"

	"github.com/op/go-logging"
	"github.com/spf13/viper"
)

// =============================================================================
// Constants
// =============================================================================

const configPrefix = "OPENCHAIN_PBFT"

// =============================================================================
// Init
// =============================================================================

var logger *logging.Logger // package-level logger
var pluginInstance *Plugin // the Plugin is a singleton

func init() {
	logger = logging.MustGetLogger("consensus/pbft")
}

// =============================================================================
// Custom structure definitions go here
// =============================================================================

// Plugin carries fields related to the consensus algorithm implementation.
type Plugin struct {
	// internal data
	config *viper.Viper  // link to the plugin config file
	cpi    consensus.CPI // link to the CPI
	c      chan *Message // serialization of incoming messages

	// PBFT data
	activeView   bool              // view change happening
<<<<<<< HEAD
	byzantine    bool              // whether this node is intentionally acting as Byzantine; useful for debugging on the testnet
	f            uint              // number of faults we can tolerate
=======
	f            int               // number of faults we can tolerate
>>>>>>> d239859e
	h            uint64            // low watermark
	id           uint64            // replica ID; PBFT `i`
	K            uint64            // checkpoint period
	L            uint64            // log size
	lastExec     uint64            // last request we executed
	replicaCount int               // number of replicas; PBFT `|R|`
	seqNo        uint64            // PBFT "n", strictly monotonic increasing sequence number
	view         uint64            // current view
	chkpts       map[uint64]string // state checkpoints; map lastExec to global hash
	pset         map[uint64]*ViewChange_PQ
	qset         map[qidx]*ViewChange_PQ

	newViewTimer       *time.Timer   // timeout triggering a view change
	requestTimeout     time.Duration // progress timeout for requests
	newViewTimeout     time.Duration // progress timeout for new views
	lastNewViewTimeout time.Duration // last timeout we used during this view change

	// Implementation of PBFT `in`
	reqStore        map[string]*Request   // track requests
	certStore       map[msgID]*msgCert    // track quorum certificates for requests
	checkpointStore map[Checkpoint]bool   // track checkpoints as set
	viewChangeStore map[vcidx]*ViewChange // track view-change messages
	lastNewView     NewView               // track last new-view we received or sent
}

type qidx struct {
	d string
	n uint64
}

type msgID struct { // our index through certStore
	v uint64
	n uint64
}

type msgCert struct {
	prePrepare  *PrePrepare
	sentPrepare bool
	prepare     []*Prepare
	sentCommit  bool
	commit      []*Commit
}

type vcidx struct {
	v  uint64
	id uint64
}

// =============================================================================
// Constructors go here
// =============================================================================

// GetPlugin returns the handle to the Plugin singleton and updates the CPI if necessary.
func GetPlugin(c consensus.CPI) *Plugin {
	if pluginInstance == nil {
		pluginInstance = New(c)
	} else {
		pluginInstance.cpi = c // otherwise, just update the CPI
	}
	return pluginInstance
}

// New creates an plugin-specific structure that acts as the ConsenusHandler's consenter.
func New(c consensus.CPI) *Plugin {
	instance := &Plugin{}
	instance.cpi = c

	// set ID
	address, _ := instance.cpi.GetReplicaAddress(true)
	instance.id, _ = instance.cpi.GetReplicaID(address[0])

	// setup the link to the config file
	instance.config = viper.New()

	// for environment variables
	instance.config.SetEnvPrefix(configPrefix)
	instance.config.AutomaticEnv()
	replacer := strings.NewReplacer(".", "_")
	instance.config.SetEnvKeyReplacer(replacer)

	instance.config.SetConfigName("config")
	instance.config.AddConfigPath("./")
	instance.config.AddConfigPath("./openchain/consensus/pbft/")
	err := instance.config.ReadInConfig()
	if err != nil {
		panic(fmt.Errorf("Fatal error reading consensus algo config: %s", err))
	}

	// In dev/debugging mode you are expected to override the config values
	// with the environment variable OPENCHAIN_PBFT_X_Y

<<<<<<< HEAD
	// read from the config file
	// you can override the config values with the
	// environment variable prefix OPENCHAIN_PBFT e.g. OPENCHAIN_PBFT_REPLICA_ID
	instance.f = uint(instance.config.GetInt("general.f"))
	instance.K = uint64(instance.config.GetInt("general.K"))
	instance.byzantine = instance.config.GetBool("replica.byzantine")

	instance.replicaCount = 3*instance.f + 1
=======
	// replica ID
	paramID, err := instance.getParam("replica.id")
	if err != nil {
		panic(fmt.Errorf("No ID assigned to the replica: %s", err))
	}
	instance.id, err = strconv.ParseUint(paramID, 10, 64)
	if err != nil {
		panic(fmt.Errorf("Cannot convert config ID to uint64: %s", err))
	}
	// byzantine nodes
	paramF, err := instance.getParam("general.f")
	if err != nil {
		panic(fmt.Errorf("No f defined in the config file: %s", err))
	}
	f, err := strconv.ParseUint(paramF, 10, 0)
	if err != nil {
		panic(fmt.Errorf("Cannot convert config f to uint64: %s", err))
	}
	instance.f = int(f)
	// replica count
	instance.replicaCount = 3*instance.f + 1
	// checkpoint period
	paramK, err := instance.getParam("general.K")
	if err != nil {
		panic(fmt.Errorf("Checkpoint period is not defined: %s", err))
	}
	instance.K, err = strconv.ParseUint(paramK, 10, 64)
	if err != nil {
		panic(fmt.Errorf("Cannot convert config checkpoint period to uint64: %s", err))
	}
	paramRequestTimeout, err := instance.getParam("general.timeout.request")
	if err != nil {
		panic(fmt.Errorf("No request timeout defined"))
	}
	instance.requestTimeout, err = time.ParseDuration(paramRequestTimeout)
	if err != nil {
		panic(fmt.Errorf("Cannot parse request timeout: %s", err))
	}
	paramNewViewTimeout, err := instance.getParam("general.timeout.request")
	if err != nil {
		panic(fmt.Errorf("No new view timeout defined"))
	}
	instance.newViewTimeout, err = time.ParseDuration(paramNewViewTimeout)
	if err != nil {
		panic(fmt.Errorf("Cannot parse new view timeout: %s", err))
	}

	// log size
>>>>>>> d239859e
	instance.L = 2 * instance.K

	instance.activeView = true

	// init the logs
	instance.certStore = make(map[msgID]*msgCert)
	instance.reqStore = make(map[string]*Request)
	instance.checkpointStore = make(map[Checkpoint]bool)
	instance.chkpts = make(map[uint64]string)
	instance.viewChangeStore = make(map[vcidx]*ViewChange)
	instance.pset = make(map[uint64]*ViewChange_PQ)
	instance.qset = make(map[qidx]*ViewChange_PQ)

	// initialize genesis checkpoint
	// TODO load state from disk
	instance.chkpts[0] = "TODO GENESIS STATE FROM STACK"

	// create non-running timer XXX ugly
	instance.newViewTimer = time.NewTimer(100 * time.Hour)
	instance.newViewTimer.Stop()

	instance.c = make(chan *Message, 100)
	go instance.msgPump()

	return instance
}

// Close tears down resources opened by `New`.
func (instance *Plugin) Close() {
	close(instance.c)
}

// RecvMsg handles messages from both the stack, as well as internal
// consensus messages.  Consensus messages are serialized via
// instance.c and msgPump().
func (instance *Plugin) RecvMsg(msgWrapped *pb.OpenchainMessage) error {
	if msgWrapped.Type == pb.OpenchainMessage_CHAIN_TRANSACTION {
		logger.Info("New consensus request received")
		req := &Request{Payload: msgWrapped.Payload}
		msg := &Message{&Message_Request{req}}
		// We pass through the channel, instead of using
		// .broadcast(..., true), so that this msg will be
		// processed synchronously
		instance.c <- msg
		return instance.broadcast(msg, false)
	}
	if msgWrapped.Type != pb.OpenchainMessage_CONSENSUS {
		return fmt.Errorf("Unexpected message type: %s", msgWrapped.Type)
	}

	msg := &Message{}
	err := proto.Unmarshal(msgWrapped.Payload, msg)
	if err != nil {
		return fmt.Errorf("Error unpacking payload from message: %s", err)
	}
	instance.c <- msg

	return nil
}

// msgPump takes messages queued by `RecvMsg`, and provides a
// sequential context to process those messages.
func (instance *Plugin) msgPump() {
	for {
		select {
		case msg, ok := <-instance.c:
			if !ok {
				return
			}
			_ = instance.recvMsgSync(msg)
		case <-instance.newViewTimer.C:
			logger.Info("Replica %d view change timeout expired", instance.id)
			instance.sendViewChange()
		}
	}
}

// =============================================================================
// Helper functions for PBFT go here
// =============================================================================

// Given a certain view n, what is the expected primary?
func (instance *Plugin) getPrimary(n uint64) uint64 {
	return n % uint64(instance.replicaCount)
}

// Is the sequence number between watermarks?
func (instance *Plugin) inW(n uint64) bool {
	return n-instance.h > 0 && n-instance.h <= instance.L
}

// Is the view right? And is the sequence number between watermarks?
func (instance *Plugin) inWV(v uint64, n uint64) bool {
	return instance.view == v && instance.inW(n)
}

// Given a digest/view/seq, is there an entry in the certLog?
// If so, return it. If not, create it.
func (instance *Plugin) getCert(v uint64, n uint64) (cert *msgCert) {
	idx := msgID{v, n}
	cert, ok := instance.certStore[idx]
	if ok {
		return
	}

	cert = &msgCert{}
	instance.certStore[idx] = cert
	return
}

// =============================================================================
// Preprepare/prepare/commit quorum checks
// =============================================================================

func (instance *Plugin) prePrepared(digest string, v uint64, n uint64) bool {
	_, mInLog := instance.reqStore[digest]

	if digest != "" && !mInLog {
		return false
	}

	if q, ok := instance.qset[qidx{digest, n}]; ok && q.View == v {
		return true
	}

	cert := instance.certStore[msgID{v, n}]
	if cert != nil {
		p := cert.prePrepare
		if p != nil && p.View == v && p.SequenceNumber == n && p.RequestDigest == digest {
			return true
		}
	}
	logger.Debug("Replica %d does not have view=%d/seqNo=%d pre-prepared",
		instance.id, v, n)
	return false
}

func (instance *Plugin) prepared(digest string, v uint64, n uint64) bool {
	if !instance.prePrepared(digest, v, n) {
		return false
	}

	if p, ok := instance.pset[n]; ok && p.View == v && p.Digest == digest {
		return true
	}

	quorum := 0
	cert := instance.certStore[msgID{v, n}]
	if cert == nil {
		return false
	}

	for _, p := range cert.prepare {
		if p.View == v && p.SequenceNumber == n && p.RequestDigest == digest {
			quorum++
		}
	}

	logger.Debug("Replica %d prepare count for view=%d/seqNo=%d: %d",
		instance.id, v, n, quorum)

	return quorum >= 2*instance.f
}

func (instance *Plugin) committed(digest string, v uint64, n uint64) bool {
	if !instance.prepared(digest, v, n) {
		return false
	}

	quorum := 0
	cert := instance.certStore[msgID{v, n}]
	if cert == nil {
		return false
	}

	for _, p := range cert.commit {
		if p.View == v && p.SequenceNumber == n {
			quorum++
		}
	}

	logger.Debug("Replica %d commit count for view=%d/seqNo=%d: %d",
		instance.id, v, n, quorum)

	return quorum >= 2*instance.f+1
}

// =============================================================================
// Receive methods go here
// =============================================================================

// recvMsgSync processes messages in the synchronous context of msgPump().
func (instance *Plugin) recvMsgSync(msg *Message) (err error) {
	if req := msg.GetRequest(); req != nil {
		err = instance.recvRequest(req)
	} else if preprep := msg.GetPrePrepare(); preprep != nil {
		err = instance.recvPrePrepare(preprep)
	} else if prep := msg.GetPrepare(); prep != nil {
		err = instance.recvPrepare(prep)
	} else if commit := msg.GetCommit(); commit != nil {
		err = instance.recvCommit(commit)
	} else if chkpt := msg.GetCheckpoint(); chkpt != nil {
		err = instance.recvCheckpoint(chkpt)
	} else if vc := msg.GetViewChange(); vc != nil {
		err = instance.recvViewChange(vc)
	} else if nv := msg.GetNewView(); nv != nil {
		err = instance.recvNewView(nv)
	} else {
		err = fmt.Errorf("Invalid message: %v", msg)
		logger.Error("%s", err)
	}

	return err
}

<<<<<<< HEAD
// Request is the main entry into the consensus plugin.
// txs will be passed to CPI.ExecTXs once consensus is reached.
func (instance *Plugin) Request(txs []byte) error {
	logger.Info("New consensus request received")
	req := &Request{Payload: txs}
	return instance.broadcast(&Message{&Message_Request{req}}, true) // route to ourselves as well
}

=======
>>>>>>> d239859e
func (instance *Plugin) recvRequest(req *Request) error {
	digest := hashReq(req)
	logger.Debug("Replica %d received request: %s", instance.id, digest)

	// TODO verify transaction
	// if err := instance.cpi.VerifyTransaction(...); err != nil {
	//   logger.Warning("Invalid request");
	//   return err
	// }
	instance.reqStore[digest] = req

	n := instance.seqNo + 1

	if instance.getPrimary(instance.view) == instance.id && instance.activeView { // if we're primary of current view
		haveOther := false
		for _, cert := range instance.certStore { // check for other PRE-PREPARE for same digest, but different seqNo
			if p := cert.prePrepare; p != nil {
				if p.View == instance.view && p.SequenceNumber != n && p.RequestDigest == digest {
					logger.Debug("Other pre-prepared found with same digest but different seqNo: %d instead of %d", p.SequenceNumber, n)
					haveOther = true
					break
				}
			}
		}

		if instance.inWV(instance.view, n) && !haveOther {
			logger.Debug("Primary %d broadcasting pre-prepare for view=%d/seqNo=%d and digest %s",
				instance.id, instance.view, n, digest)
			instance.seqNo = n
			preprep := &PrePrepare{
				View:           instance.view,
				SequenceNumber: instance.seqNo,
				RequestDigest:  digest,
				Request:        req,
				ReplicaId:      instance.id,
			}
			cert := instance.getCert(instance.view, n)
			cert.prePrepare = preprep

			return instance.broadcast(&Message{&Message_PrePrepare{preprep}}, false)
		}
	}

	return nil
}

func (instance *Plugin) recvPrePrepare(preprep *PrePrepare) error {
	logger.Debug("Replica %d received pre-prepare from replica %d for view=%d/seqNo=%d",
		instance.id, preprep.ReplicaId, preprep.View, preprep.SequenceNumber)

	if !instance.activeView {
		return nil
	}

	if instance.getPrimary(instance.view) != preprep.ReplicaId {
		logger.Warning("Pre-prepare from other than primary: got %d, should be %d", preprep.ReplicaId, instance.getPrimary(instance.view))
		return nil
	}

	if !instance.inWV(preprep.View, preprep.SequenceNumber) {
		logger.Warning("Pre-prepare view different, or sequence number outside watermarks: preprep.View %d, expected.View %d, seqNo %d, low-mark %d", preprep.View, instance.getPrimary(instance.view), preprep.SequenceNumber, instance.h)
		return nil
	}

	cert := instance.getCert(preprep.View, preprep.SequenceNumber)
	if cert.prePrepare != nil && cert.prePrepare.RequestDigest != preprep.RequestDigest {
		logger.Warning("Pre-prepare found for same view/seqNo but different digest: received %s, stored %s", preprep.RequestDigest, cert.prePrepare.RequestDigest)
	} else {
		cert.prePrepare = preprep
	}

	// Store the request if, for whatever reason, haven't received it from an earlier broadcast.
	if _, ok := instance.reqStore[preprep.RequestDigest]; !ok {
		digest := hashReq(preprep.Request)
		if digest != preprep.RequestDigest {
			logger.Warning("Pre-prepare request and request digest do not match: request %s, digest %s",
				digest, preprep.RequestDigest)
			return nil
		}
		// TODO verify transaction
		// if err := instance.cpi.VerifyTransaction(...); err != nil {
		//   logger.Warning("Invalid request");
		//   return err
		// }
		instance.reqStore[digest] = preprep.Request
	}

	if instance.getPrimary(instance.view) != instance.id && instance.prePrepared(preprep.RequestDigest, preprep.View, preprep.SequenceNumber) && !cert.sentPrepare {
		logger.Debug("Backup %d broadcasting prepare for view=%d/seqNo=%d",
			instance.id, preprep.View, preprep.SequenceNumber)

		prep := &Prepare{
			View:           preprep.View,
			SequenceNumber: preprep.SequenceNumber,
			RequestDigest:  preprep.RequestDigest,
			ReplicaId:      instance.id,
		}

		if instance.byzantine {
			prep.RequestDigest = "foo"
		}

		cert.prepare = append(cert.prepare, prep)
		cert.sentPrepare = true

		return instance.broadcast(&Message{&Message_Prepare{prep}}, false)
	}

	return nil
}

func (instance *Plugin) recvPrepare(prep *Prepare) error {
	logger.Debug("Replica %d received prepare from replica %d for view=%d/seqNo=%d",
		instance.id, prep.ReplicaId, prep.View,
		prep.SequenceNumber)

	if !(instance.getPrimary(instance.view) != prep.ReplicaId && instance.inWV(prep.View, prep.SequenceNumber)) {
		logger.Warning("Ignoring invalid prepare")
		return nil
	}

	cert := instance.getCert(prep.View, prep.SequenceNumber)
	cert.prepare = append(cert.prepare, prep)
	if instance.prepared(prep.RequestDigest, prep.View, prep.SequenceNumber) && !cert.sentCommit {
		logger.Debug("Replica %d broadcasting commit for view=%d/seqNo=%d",
			instance.id, prep.View, prep.SequenceNumber)

		commit := &Commit{
			View:           prep.View,
			SequenceNumber: prep.SequenceNumber,
			RequestDigest:  prep.RequestDigest,
			ReplicaId:      instance.id,
		}

		cert.sentCommit = true

		return instance.broadcast(&Message{&Message_Commit{commit}}, true)
	}

	return nil
}

func (instance *Plugin) recvCommit(commit *Commit) error {
	logger.Debug("Replica %d received commit from replica %d for view=%d/seqNo=%d",
		instance.id, commit.ReplicaId, commit.View,
		commit.SequenceNumber)

	if instance.inWV(commit.View, commit.SequenceNumber) {
		cert := instance.getCert(commit.View, commit.SequenceNumber)
		cert.commit = append(cert.commit, commit)

		// note that we can reach this point without
		// broadcasting a commit ourselves
		instance.executeOutstanding()
	} else {
		logger.Warning("Replica %d ignoring commit for view=%d/seqNo=%d: not in-wv",
			instance.id, commit.View, commit.SequenceNumber)
	}

	return nil
}

func (instance *Plugin) executeOutstanding() error {
	for retry := true; retry; {
		retry = false
		for idx := range instance.certStore {
			if instance.executeOne(idx) {
				// range over the certStore again
				retry = true
				break
			}
		}
	}

	return nil
}

func (instance *Plugin) executeOne(idx msgID) bool {
	cert := instance.certStore[idx]

	if idx.n != instance.lastExec+1 || cert == nil || cert.prePrepare == nil {
		return false
	}

	// we now have the right sequence number that doesn't create holes

	digest := cert.prePrepare.RequestDigest
	req := instance.reqStore[digest]

	if !instance.committed(digest, idx.v, idx.n) {
		return false
	}

	// we have a commit certificate for this request

	instance.lastExec = idx.n

	// null request
	if digest == "" {
		logger.Info("Replica %d executing/committing null request for view=%d/seqNo=%d",
			instance.id, idx.v, idx.n)
	} else {
		logger.Info("Replica %d executing/committing request for view=%d/seqNo=%d and digest %s",
			instance.id, idx.v, idx.n, digest)

		tx := &pb.Transaction{}
		err := proto.Unmarshal(req.Payload, tx)
		if err == nil {
<<<<<<< HEAD
			// XXX switch to https://github.com/openblockchain/obc-peer/issues/340
=======
>>>>>>> d239859e
			instance.cpi.ExecTXs([]*pb.Transaction{tx})
		}
	}

	if instance.lastExec%instance.K == 0 {
		// XXX replace with instance.cpi.GetStateHash()
		stateHashBytes := []byte("XXX get current state hash")
		stateHash := base64.StdEncoding.EncodeToString(stateHashBytes)

		logger.Debug("Replica %d preparing checkpoint for view=%d/seqNo=%d and state digest %s",
			instance.id, instance.view, instance.lastExec, stateHash)

		chkpt := &Checkpoint{
			SequenceNumber: instance.lastExec,
			StateDigest:    stateHash,
			ReplicaId:      instance.id,
		}
		instance.chkpts[instance.lastExec] = stateHash
		instance.broadcast(&Message{&Message_Checkpoint{chkpt}}, true)
	}

	return true
}

func (instance *Plugin) recvCheckpoint(chkpt *Checkpoint) error {
	logger.Debug("Replica %d received checkpoint from replica %d, seqNo %d, digest %s",
		instance.id, chkpt.ReplicaId, chkpt.SequenceNumber, chkpt.StateDigest)

	if !instance.inW(chkpt.SequenceNumber) {
		logger.Warning("Checkpoint sequence number outside watermarks: seqNo %d, low-mark %d", chkpt.SequenceNumber, instance.h)
		return nil
	}

	instance.checkpointStore[*chkpt] = true

	quorum := 0
	for testChkpt := range instance.checkpointStore {
		if testChkpt.SequenceNumber == chkpt.SequenceNumber && testChkpt.StateDigest == chkpt.StateDigest {
			quorum++
		}
	}

	if quorum <= instance.f*2 {
		return nil
	}

	// If we do not have this checkpoint locally, we should not
	// clear our state.
	// PBFT: This diverges from the paper.
	if _, ok := instance.chkpts[chkpt.SequenceNumber]; !ok {
		// XXX fetch checkpoint from other replica
		return nil
	}

	logger.Debug("Replica %d found checkpoint quorum for seqNo %d, digest %s",
		instance.id, chkpt.SequenceNumber, chkpt.StateDigest)

	for idx, cert := range instance.certStore {
		if idx.n <= chkpt.SequenceNumber {
			logger.Debug("Replica %d cleaning quorum certificate for view=%d/seqNo=%d",
				instance.id, idx.v, idx.n)
			delete(instance.reqStore, cert.prePrepare.RequestDigest)
			delete(instance.certStore, idx)
		}
	}

	for testChkpt := range instance.checkpointStore {
		if testChkpt.SequenceNumber <= chkpt.SequenceNumber {
			logger.Debug("Replica %d cleaning checkpoint message from replica %d, seqNo %d, state digest %s",
				instance.id, testChkpt.ReplicaId,
				testChkpt.SequenceNumber, testChkpt.StateDigest)
			delete(instance.checkpointStore, testChkpt)
		}
	}

	for n := range instance.pset {
		if n <= chkpt.SequenceNumber {
			delete(instance.pset, n)
		}
	}

	for idx := range instance.qset {
		if idx.n <= chkpt.SequenceNumber {
			delete(instance.qset, idx)
		}
	}

	instance.h = 0
	for n := range instance.chkpts {
		if n < chkpt.SequenceNumber {
			delete(instance.chkpts, n)
		} else {
			if instance.h == 0 || n < instance.h {
				instance.h = n
			}
		}
	}

	logger.Debug("Replica %d updated low watermark to %d",
		instance.id, instance.h)

	return instance.processNewView()
}

// =============================================================================
// Misc. methods go here
// =============================================================================

// Marshals a Message and hands it to the CPI. If toSelf is true,
// the message is also dispatched to the local instance's RecvMsg.
func (instance *Plugin) broadcast(msg *Message, toSelf bool) error {
	msgPacked, err := proto.Marshal(msg)
	if err != nil {
		return fmt.Errorf("[broadcast] Cannot marshal message: %s", err)
	}

	msgWrapped := &pb.OpenchainMessage{
		Type:    pb.OpenchainMessage_CONSENSUS,
		Payload: msgPacked,
	}

	if toSelf {
		err = instance.recvMsgSync(msg)
	}
	err = instance.cpi.Broadcast(msgWrapped)
	return err
}

func hashReq(req *Request) (digest string) {
	packedReq, _ := proto.Marshal(req)
	return base64.StdEncoding.EncodeToString(util.ComputeCryptoHash(packedReq))
}<|MERGE_RESOLUTION|>--- conflicted
+++ resolved
@@ -64,12 +64,8 @@
 
 	// PBFT data
 	activeView   bool              // view change happening
-<<<<<<< HEAD
 	byzantine    bool              // whether this node is intentionally acting as Byzantine; useful for debugging on the testnet
-	f            uint              // number of faults we can tolerate
-=======
 	f            int               // number of faults we can tolerate
->>>>>>> d239859e
 	h            uint64            // low watermark
 	id           uint64            // replica ID; PBFT `i`
 	K            uint64            // checkpoint period
@@ -161,46 +157,12 @@
 	// In dev/debugging mode you are expected to override the config values
 	// with the environment variable OPENCHAIN_PBFT_X_Y
 
-<<<<<<< HEAD
 	// read from the config file
 	// you can override the config values with the
 	// environment variable prefix OPENCHAIN_PBFT e.g. OPENCHAIN_PBFT_REPLICA_ID
-	instance.f = uint(instance.config.GetInt("general.f"))
+	instance.byzantine = instance.config.GetBool("replica.byzantine")
+	instance.f = instance.config.GetInt("general.f")
 	instance.K = uint64(instance.config.GetInt("general.K"))
-	instance.byzantine = instance.config.GetBool("replica.byzantine")
-
-	instance.replicaCount = 3*instance.f + 1
-=======
-	// replica ID
-	paramID, err := instance.getParam("replica.id")
-	if err != nil {
-		panic(fmt.Errorf("No ID assigned to the replica: %s", err))
-	}
-	instance.id, err = strconv.ParseUint(paramID, 10, 64)
-	if err != nil {
-		panic(fmt.Errorf("Cannot convert config ID to uint64: %s", err))
-	}
-	// byzantine nodes
-	paramF, err := instance.getParam("general.f")
-	if err != nil {
-		panic(fmt.Errorf("No f defined in the config file: %s", err))
-	}
-	f, err := strconv.ParseUint(paramF, 10, 0)
-	if err != nil {
-		panic(fmt.Errorf("Cannot convert config f to uint64: %s", err))
-	}
-	instance.f = int(f)
-	// replica count
-	instance.replicaCount = 3*instance.f + 1
-	// checkpoint period
-	paramK, err := instance.getParam("general.K")
-	if err != nil {
-		panic(fmt.Errorf("Checkpoint period is not defined: %s", err))
-	}
-	instance.K, err = strconv.ParseUint(paramK, 10, 64)
-	if err != nil {
-		panic(fmt.Errorf("Cannot convert config checkpoint period to uint64: %s", err))
-	}
 	paramRequestTimeout, err := instance.getParam("general.timeout.request")
 	if err != nil {
 		panic(fmt.Errorf("No request timeout defined"))
@@ -218,11 +180,9 @@
 		panic(fmt.Errorf("Cannot parse new view timeout: %s", err))
 	}
 
-	// log size
->>>>>>> d239859e
-	instance.L = 2 * instance.K
-
 	instance.activeView = true
+	instance.L = 2 * instance.K // log size
+	instance.replicaCount = 3*instance.f + 1
 
 	// init the logs
 	instance.certStore = make(map[msgID]*msgCert)
@@ -241,6 +201,7 @@
 	instance.newViewTimer = time.NewTimer(100 * time.Hour)
 	instance.newViewTimer.Stop()
 
+	// to control concurrency in arriving messages
 	instance.c = make(chan *Message, 100)
 	go instance.msgPump()
 
@@ -435,17 +396,6 @@
 	return err
 }
 
-<<<<<<< HEAD
-// Request is the main entry into the consensus plugin.
-// txs will be passed to CPI.ExecTXs once consensus is reached.
-func (instance *Plugin) Request(txs []byte) error {
-	logger.Info("New consensus request received")
-	req := &Request{Payload: txs}
-	return instance.broadcast(&Message{&Message_Request{req}}, true) // route to ourselves as well
-}
-
-=======
->>>>>>> d239859e
 func (instance *Plugin) recvRequest(req *Request) error {
 	digest := hashReq(req)
 	logger.Debug("Replica %d received request: %s", instance.id, digest)
@@ -654,10 +604,7 @@
 		tx := &pb.Transaction{}
 		err := proto.Unmarshal(req.Payload, tx)
 		if err == nil {
-<<<<<<< HEAD
 			// XXX switch to https://github.com/openblockchain/obc-peer/issues/340
-=======
->>>>>>> d239859e
 			instance.cpi.ExecTXs([]*pb.Transaction{tx})
 		}
 	}
@@ -786,6 +733,16 @@
 	return err
 }
 
+// A getter for the values listed in `config.yaml`.
+func (instance *Plugin) getParam(param string) (val string, err error) {
+	if ok := instance.config.IsSet(param); !ok {
+		err := fmt.Errorf("Key %s does not exist in algo config", param)
+		return "nil", err
+	}
+	val = instance.config.GetString(param)
+	return val, nil
+}
+
 func hashReq(req *Request) (digest string) {
 	packedReq, _ := proto.Marshal(req)
 	return base64.StdEncoding.EncodeToString(util.ComputeCryptoHash(packedReq))
