--- conflicted
+++ resolved
@@ -280,10 +280,6 @@
 	if err != nil || url == nil {
 		return fmt.Errorf("invalid path: %s", err)
 	}
-<<<<<<< HEAD
-	if !exists {
-//		return fmt.Errorf("Path to chaincode does not exist: %s", spec.ChaincodeID.Url)
-=======
 
 	//we have no real good way of checking existence of remote urls except by downloading and testin
 	//which we do later anyway. But we *can* - and *should* - test for existence of local paths.
@@ -297,7 +293,6 @@
 		if !exists {
 			return fmt.Errorf("Path to chaincode does not exist: %s", spec.ChaincodeID.Path)
 		}
->>>>>>> 53a58acd
 	}
 	return nil
 }
