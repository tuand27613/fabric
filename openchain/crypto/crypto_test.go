/*
Licensed to the Apache Software Foundation (ASF) under one
or more contributor license agreements.  See the NOTICE file
distributed with this work for additional information
regarding copyright ownership.  The ASF licenses this file
to you under the Apache License, Version 2.0 (the
"License"); you may not use this file except in compliance
with the License.  You may obtain a copy of the License at

  http://www.apache.org/licenses/LICENSE-2.0

Unless required by applicable law or agreed to in writing,
software distributed under the License is distributed on an
"AS IS" BASIS, WITHOUT WARRANTIES OR CONDITIONS OF ANY
KIND, either express or implied.  See the License for the
specific language governing permissions and limitations
under the License.
*/

package crypto

import (
	obc "github.com/openblockchain/obc-peer/protos"

	"bytes"
	"fmt"
	"github.com/op/go-logging"
	"github.com/openblockchain/obc-peer/obc-ca/obcca"
	"github.com/openblockchain/obc-peer/openchain/crypto/utils"
	"github.com/openblockchain/obc-peer/openchain/util"
	"github.com/spf13/viper"
	"google.golang.org/grpc"
	"io/ioutil"
	"net"
	"os"
	"reflect"
	"testing"
	_ "time"
)

var (
	validator Peer

	peer Peer

	deployer Client
	invoker  Client

	server *grpc.Server
	eca    *obcca.ECA
	tca    *obcca.TCA
	tlsca  *obcca.TLSCA
)

func TestMain(m *testing.M) {
	setup()

	// Init PKI
	go initPKI()
	defer cleanup()

	// Init clients
	err := initClients()
	if err != nil {
		fmt.Printf("Failed initializing clients [%s]\n", err)
		panic(fmt.Errorf("Failed initializing clients [%s].", err))
	}

	// Init peer
	err = initPeers()
	if err != nil {
		fmt.Printf("Failed initializing peers [%s]\n", err)
		panic(fmt.Errorf("Failed initializing peers [%s].", err))
	}

	// Init validators
	err = initValidators()
	if err != nil {
		fmt.Printf("Failed initializing validators [%s]\n", err)
		panic(fmt.Errorf("Failed initializing validators [%s].", err))
	}
	
	viper.Set("pki.validity-period.update", "false")
	viper.Set("validator.validity-period.verification", "false")
	
	if err != nil {
		fmt.Printf("Failed initializing ledger [%s]\n", err.Error())
		panic(fmt.Errorf("Failed initializing ledger [%s].", err.Error()))
	}

	ret := m.Run()

	cleanup()

	os.Exit(ret)
}

func TestRegistrationSameEnrollIDDifferentRole(t *testing.T) {
	conf := utils.NodeConfiguration{Type: "client", Name: "TestRegistrationSameEnrollIDDifferentRole"}
	if err := RegisterClient(conf.Name, nil, conf.GetEnrollmentID(), conf.GetEnrollmentPWD()); err != nil {
		t.Fatalf("Failed client registration [%s]", err)
	}

	if err := RegisterValidator(conf.Name, nil, conf.GetEnrollmentID(), conf.GetEnrollmentPWD()); err == nil {
		t.Fatalf("Reusing the same enrollment id must be forbidden", err)
	}

	if err := RegisterPeer(conf.Name, nil, conf.GetEnrollmentID(), conf.GetEnrollmentPWD()); err == nil {
		t.Fatalf("Reusing the same enrollment id must be forbidden", err)
	}
}

func TestClientDeployTransaction(t *testing.T) {
	_, tx, err := createConfidentialDeployTransaction()

	if err != nil {
		t.Fatalf("Failed creating deploy transaction [%s].", err)
	}

	if tx == nil {
		t.Fatalf("Result must be different from nil")
	}

	// Check transaction. For test purposes only
	err = deployer.(*clientImpl).checkTransaction(tx)
	if err != nil {
		t.Fatalf("Failed checking transaction [%s].", err)
	}
}

func TestClientDeployTransaction2(t *testing.T) {
}

func TestClientExecuteTransaction(t *testing.T) {
	_, tx, err := createConfidentialExecuteTransaction()

	if err != nil {
		t.Fatalf("Failed creating deploy transaction [%s].", err)
	}

	if tx == nil {
		t.Fatalf("Result must be different from nil")
	}

	// Check transaction. For test purposes only
	err = invoker.(*clientImpl).checkTransaction(tx)
	if err != nil {
		t.Fatalf("Failed checking transaction [%s].", err)
	}
}

func TestClientMultiExecuteTransaction(t *testing.T) {
	for i := 0; i < 24; i++ {
		_, tx, err := createConfidentialExecuteTransaction()

		if err != nil {
			t.Fatalf("Failed creating execute transaction [%s].", err)
		}

		if tx == nil {
			t.Fatalf("Result must be different from nil")
		}

		// Check transaction. For test purposes only
		err = invoker.(*clientImpl).checkTransaction(tx)
		if err != nil {
			t.Fatalf("Failed checking transaction [%s].", err)
		}
	}
}

func TestPeerID(t *testing.T) {
	// Verify that any id modification doesn't change
	id := peer.GetID()

	if id == nil {
		t.Fatalf("Id is nil.")
	}

	if len(id) == 0 {
		t.Fatalf("Id length is zero.")
	}

	id[0] = id[0] + 1
	id2 := peer.GetID()
	if id2[0] == id[0] {
		t.Fatalf("Invariant not respected.")
	}
}

func TestPeerConfidentialDeployTransaction(t *testing.T) {
	_, tx, err := createConfidentialDeployTransaction()
	if err != nil {
		t.Fatalf("TransactionPreValidation: failed creating transaction [%s].", err)
	}

	res, err := peer.TransactionPreValidation(tx)
	if err != nil {
		t.Fatalf("Error must be nil [%s].", err)
	}
	if res == nil {
		t.Fatalf("Result must be diffrent from nil")
	}

	res, err = peer.TransactionPreExecution(tx)
	if err != utils.ErrNotImplemented {
		t.Fatalf("Error must be ErrNotImplemented [%s].", err)
	}
	if res != nil {
		t.Fatalf("Result must nil")
	}
}

func TestPeerConfidentialExecuteTransaction(t *testing.T) {
	_, tx, err := createConfidentialExecuteTransaction()
	if err != nil {
		t.Fatalf("TransactionPreValidation: failed creating transaction [%s].", err)
	}

	res, err := peer.TransactionPreValidation(tx)
	if err != nil {
		t.Fatalf("Error must be nil [%s].", err)
	}
	if res == nil {
		t.Fatalf("Result must be diffrent from nil")
	}

	res, err = peer.TransactionPreExecution(tx)
	if err != utils.ErrNotImplemented {
		t.Fatalf("Error must be ErrNotImplemented [%s].", err)
	}
	if res != nil {
		t.Fatalf("Result must nil")
	}
}

func TestPeerConfidentialQueryTransaction(t *testing.T) {
	_, tx, err := createConfidentialQueryTransaction()
	if err != nil {
		t.Fatalf("Failed creating query transaction [%s].", err)
	}

	res, err := peer.TransactionPreValidation(tx)
	if err != nil {
		t.Fatalf("Error must be nil [%s].", err)
	}
	if res == nil {
		t.Fatalf("Result must be diffrent from nil")
	}

	res, err = peer.TransactionPreExecution(tx)
	if err != utils.ErrNotImplemented {
		t.Fatalf("Error must be ErrNotImplemented [%s].", err)
	}
	if res != nil {
		t.Fatalf("Result must nil")
	}
}

func TestPeerPublicDeployTransaction(t *testing.T) {
	tx, err := createPublicDeployTransaction()
	if err != nil {
		t.Fatalf("Failed creating public deploy transaction [%s].", err)
	}

	res, err := peer.TransactionPreValidation(tx)
	if err != nil {
		t.Fatalf("Error must be nil [%s].", err)
	}
	if res == nil {
		t.Fatalf("Result must be diffrent from nil")
	}

	res, err = peer.TransactionPreExecution(tx)
	if err != utils.ErrNotImplemented {
		t.Fatalf("Error must be ErrNotImplemented [%s].", err)
	}
	if res != nil {
		t.Fatalf("Result must nil")
	}
}

func TestPeerPublicExecuteTransaction(t *testing.T) {
	tx, err := createPublicExecuteTransaction()
	if err != nil {
		t.Fatalf("TransactionPreValidation: failed creating transaction [%s].", err)
	}

	res, err := peer.TransactionPreValidation(tx)
	if err != nil {
		t.Fatalf("Error must be nil [%s].", err)
	}
	if res == nil {
		t.Fatalf("Result must be diffrent from nil")
	}

	res, err = peer.TransactionPreExecution(tx)
	if err != utils.ErrNotImplemented {
		t.Fatalf("Error must be ErrNotImplemented [%s].", err)
	}
	if res != nil {
		t.Fatalf("Result must nil")
	}
}

func TestPeerPublicQueryTransaction(t *testing.T) {
	tx, err := createPublicQueryTransaction()
	if err != nil {
		t.Fatalf("Failed creating query transaction [%s].", err)
	}

	res, err := peer.TransactionPreValidation(tx)
	if err != nil {
		t.Fatalf("Error must be nil [%s].", err)
	}
	if res == nil {
		t.Fatalf("Result must be diffrent from nil")
	}

	res, err = peer.TransactionPreExecution(tx)
	if err != utils.ErrNotImplemented {
		t.Fatalf("Error must be ErrNotImplemented [%s].", err)
	}
	if res != nil {
		t.Fatalf("Result must nil")
	}
}

func TestPeerStateEncryptor(t *testing.T) {
	_, deployTx, err := createConfidentialDeployTransaction()
	if err != nil {
		t.Fatalf("Failed creating deploy transaction [%s].", err)
	}
	_, invokeTxOne, err := createConfidentialExecuteTransaction()
	if err != nil {
		t.Fatalf("Failed creating invoke transaction [%s].", err)
	}

	res, err := peer.GetStateEncryptor(deployTx, invokeTxOne)
	if err != utils.ErrNotImplemented {
		t.Fatalf("Error must be ErrNotImplemented [%s].", err)
	}
	if res != nil {
		t.Fatalf("Result must be nil")
	}
}

func TestPeerSignVerify(t *testing.T) {
	msg := []byte("Hello World!!!")
	signature, err := peer.Sign(msg)
	if err != utils.ErrNotImplemented {
		t.Fatalf("Error must be ErrNotImplemented [%s].", err)
	}
	if signature != nil {
		t.Fatalf("Result must be nil")
	}

	err = peer.Verify(validator.GetID(), signature, msg)
	if err != utils.ErrNotImplemented {
		t.Fatalf("Error must be ErrNotImplemented [%s].", err)
	}
}

func TestValidatorID(t *testing.T) {
	// Verify that any id modification doesn't change
	id := validator.GetID()

	if id == nil {
		t.Fatalf("Id is nil.")
	}

	if len(id) == 0 {
		t.Fatalf("Id length is zero.")
	}

	id[0] = id[0] + 1
	id2 := validator.GetID()
	if id2[0] == id[0] {
		t.Fatalf("Invariant not respected.")
	}
}

func TestValidatorConfidentialDeployTransaction(t *testing.T) {
	otx, tx, err := createConfidentialDeployTransaction()
	if err != nil {
		t.Fatalf("Failed creating deploy transaction [%s].", err)
	}

	res, err := validator.TransactionPreValidation(tx)
	if err != nil {
		t.Fatalf("Error must be nil [%s].", err)
	}
	if res == nil {
		t.Fatalf("Result must be diffrent from nil")
	}

	res, err = validator.TransactionPreExecution(tx)
	if err != nil {
		t.Fatalf("Error must be nil [%s].", err)
	}
	if res == nil {
		t.Fatalf("Result must be diffrent from nil")
	}

	if reflect.DeepEqual(res, tx) {
		t.Fatalf("Src and Dest Transaction should be different after PreExecution")
	}
	if err := isEqual(otx, res); err != nil {
		t.Fatalf("Decrypted transaction differs from the original: [%s]", err)
	}
}

func TestValidatorConfidentialExecuteTransaction(t *testing.T) {
	otx, tx, err := createConfidentialExecuteTransaction()
	if err != nil {
		t.Fatalf("Failed creating execute transaction [%s].", err)
	}

	res, err := validator.TransactionPreValidation(tx)
	if err != nil {
		t.Fatalf("Error must be nil [%s].", err)
	}
	if res == nil {
		t.Fatalf("Result must be diffrent from nil")
	}

	res, err = validator.TransactionPreExecution(tx)
	if err != nil {
		t.Fatalf("Error must be nil [%s].", err)
	}
	if res == nil {
		t.Fatalf("Result must be diffrent from nil")
	}
	if reflect.DeepEqual(res, tx) {
		t.Fatalf("Src and Dest Transaction should be different after PreExecution")
	}
	if err := isEqual(otx, res); err != nil {
		t.Fatalf("Decrypted transaction differs from the original: [%s]", err)
	}
}

func TestValidatorConfidentialQueryTransaction(t *testing.T) {
	_, deployTx, err := createConfidentialDeployTransaction()
	if err != nil {
		t.Fatalf("Failed creating deploy transaction [%s].", err)
	}
	_, invokeTxOne, err := createConfidentialExecuteTransaction()
	if err != nil {
		t.Fatalf("Failed creating invoke transaction [%s].", err)
	}
	_, invokeTxTwo, err := createConfidentialExecuteTransaction()
	if err != nil {
		t.Fatalf("Failed creating invoke transaction [%s].", err)
	}
	otx, queryTx, err := createConfidentialQueryTransaction()
	if err != nil {
		t.Fatalf("Failed creating query transaction [%s].", err)
	}

	// Transactions must be PreExecuted by the validators before getting the StateEncryptor
	if _, err := validator.TransactionPreValidation(deployTx); err != nil {
		t.Fatalf("Failed pre-validating deploty transaction [%s].", err)
	}
	if deployTx, err = validator.TransactionPreExecution(deployTx); err != nil {
		t.Fatalf("Failed pre-executing deploty transaction [%s].", err)
	}
	if _, err := validator.TransactionPreValidation(invokeTxOne); err != nil {
		t.Fatalf("Failed pre-validating exec1 transaction [%s].", err)
	}
	if invokeTxOne, err = validator.TransactionPreExecution(invokeTxOne); err != nil {
		t.Fatalf("Failed pre-executing exec1 transaction [%s].", err)
	}
	if _, err := validator.TransactionPreValidation(invokeTxTwo); err != nil {
		t.Fatalf("Failed pre-validating exec2 transaction [%s].", err)
	}
	if invokeTxTwo, err = validator.TransactionPreExecution(invokeTxTwo); err != nil {
		t.Fatalf("Failed pre-executing exec2 transaction [%s].", err)
	}
	if _, err := validator.TransactionPreValidation(queryTx); err != nil {
		t.Fatalf("Failed pre-validating query transaction [%s].", err)
	}
	if queryTx, err = validator.TransactionPreExecution(queryTx); err != nil {
		t.Fatalf("Failed pre-executing query transaction [%s].", err)
	}
	if err := isEqual(otx, queryTx); err != nil {
		t.Fatalf("Decrypted transaction differs from the original: [%s]", err)
	}

	// First invokeTx
	seOne, err := validator.GetStateEncryptor(deployTx, invokeTxOne)
	if err != nil {
		t.Fatalf("Failed creating state encryptor [%s].", err)
	}
	pt := []byte("Hello World")
	aCt, err := seOne.Encrypt(pt)
	if err != nil {
		t.Fatalf("Failed encrypting state [%s].", err)
	}
	aPt, err := seOne.Decrypt(aCt)
	if err != nil {
		t.Fatalf("Failed decrypting state [%s].", err)
	}
	if !bytes.Equal(pt, aPt) {
		t.Fatalf("Failed decrypting state [%s != %s]: %s", string(pt), string(aPt), err)
	}

	// Second invokeTx
	seTwo, err := validator.GetStateEncryptor(deployTx, invokeTxTwo)
	if err != nil {
		t.Fatalf("Failed creating state encryptor [%s].", err)
	}
	aPt2, err := seTwo.Decrypt(aCt)
	if err != nil {
		t.Fatalf("Failed decrypting state [%s].", err)
	}
	if !bytes.Equal(pt, aPt2) {
		t.Fatalf("Failed decrypting state [%s != %s]: %s", string(pt), string(aPt), err)
	}

	// queryTx
	seThree, err := validator.GetStateEncryptor(deployTx, queryTx)
	ctQ, err := seThree.Encrypt(aPt2)
	if err != nil {
		t.Fatalf("Failed encrypting query result [%s].", err)
	}

	aPt3, err := invoker.DecryptQueryResult(queryTx, ctQ)
	if err != nil {
		t.Fatalf("Failed decrypting query result [%s].", err)
	}
	if !bytes.Equal(aPt2, aPt3) {
		t.Fatalf("Failed decrypting query result [%s != %s]: %s", string(aPt2), string(aPt3), err)
	}
}

func TestValidatorPublicDeployTransaction(t *testing.T) {
	tx, err := createPublicDeployTransaction()
	if err != nil {
		t.Fatalf("Failed creating deploy transaction [%s].", err)
	}

	res, err := validator.TransactionPreValidation(tx)
	if err != nil {
		t.Fatalf("Error must be nil [%s].", err)
	}
	if res == nil {
		t.Fatalf("Result must be diffrent from nil")
	}

	res, err = validator.TransactionPreExecution(tx)
	if err != nil {
		t.Fatalf("Error must be nil [%s].", err)
	}
	if res == nil {
		t.Fatalf("Result must be diffrent from nil")
	}

	// TODO:
	//	if reflect.DeepEqual(res, tx) {
	//		t.Fatalf("Src and Dest Transaction should be different after PreExecution")
	//	}
}

func TestValidatorPublicExecuteTransaction(t *testing.T) {
	tx, err := createPublicExecuteTransaction()
	if err != nil {
		t.Fatalf("Failed creating execute transaction [%s].", err)
	}

	res, err := validator.TransactionPreValidation(tx)
	if err != nil {
		t.Fatalf("Error must be nil [%s].", err)
	}
	if res == nil {
		t.Fatalf("Result must be diffrent from nil")
	}

	res, err = validator.TransactionPreExecution(tx)
	if err != nil {
		t.Fatalf("Error must be nil [%s].", err)
	}
	if res == nil {
		t.Fatalf("Result must be diffrent from nil")
	}
	// TODO:
	//	if reflect.DeepEqual(res, tx) {
	//		t.Fatalf("Src and Dest Transaction should be different after PreExecution")
	//	}
}

func TestValidatorStateEncryptor(t *testing.T) {
	_, deployTx, err := createConfidentialDeployTransaction()
	if err != nil {
		t.Fatalf("Failed creating deploy transaction [%s]", err)
	}
	_, invokeTxOne, err := createConfidentialExecuteTransaction()
	if err != nil {
		t.Fatalf("Failed creating invoke transaction [%s]", err)
	}
	_, invokeTxTwo, err := createConfidentialExecuteTransaction()
	if err != nil {
		t.Fatalf("Failed creating invoke transaction [%s]", err)
	}

	// Transactions must be PreExecuted by the validators before getting the StateEncryptor
	if _, err := validator.TransactionPreValidation(deployTx); err != nil {
		t.Fatalf("Failed pre-validating deploty transaction [%s].", err)
	}
	if deployTx, err = validator.TransactionPreExecution(deployTx); err != nil {
		t.Fatalf("Failed pre-validating deploty transaction [%s].", err)
	}
	if _, err := validator.TransactionPreValidation(invokeTxOne); err != nil {
		t.Fatalf("Failed pre-validating exec1 transaction [%s].", err)
	}
	if invokeTxOne, err = validator.TransactionPreExecution(invokeTxOne); err != nil {
		t.Fatalf("Failed pre-validating exec1 transaction [%s].", err)
	}
	if _, err := validator.TransactionPreValidation(invokeTxTwo); err != nil {
		t.Fatalf("Failed pre-validating exec2 transaction [%s].", err)
	}
	if invokeTxTwo, err = validator.TransactionPreExecution(invokeTxTwo); err != nil {
		t.Fatalf("Failed pre-validating exec2 transaction [%s].", err)
	}

	seOne, err := validator.GetStateEncryptor(deployTx, invokeTxOne)
	if err != nil {
		t.Fatalf("Failed creating state encryptor [%s].", err)
	}
	pt := []byte("Hello World")
	aCt, err := seOne.Encrypt(pt)
	if err != nil {
		t.Fatalf("Failed encrypting state [%s].", err)
	}
	aPt, err := seOne.Decrypt(aCt)
	if err != nil {
		t.Fatalf("Failed decrypting state [%s].", err)
	}
	if !bytes.Equal(pt, aPt) {
		t.Fatalf("Failed decrypting state [%s != %s]: %s", string(pt), string(aPt), err)
	}

	seTwo, err := validator.GetStateEncryptor(deployTx, invokeTxTwo)
	if err != nil {
		t.Fatalf("Failed creating state encryptor [%s].", err)
	}
	aPt2, err := seTwo.Decrypt(aCt)
	if err != nil {
		t.Fatalf("Failed decrypting state [%s].", err)
	}
	if !bytes.Equal(pt, aPt2) {
		t.Fatalf("Failed decrypting state [%s != %s]: %s", string(pt), string(aPt), err)
	}

}

func TestValidatorSignVerify(t *testing.T) {
	msg := []byte("Hello World!!!")
	signature, err := validator.Sign(msg)
	if err != nil {
		t.Fatalf("TestSign: failed generating signature [%s].", err)
	}

	err = validator.Verify(validator.GetID(), signature, msg)
	if err != nil {
		t.Fatalf("TestSign: failed validating signature [%s].", err)
	}
}

func setup() {
	viper.SetConfigName("crypto_test") // name of config file (without extension)
	viper.AddConfigPath(".")           // path to look for the config file in
	err := viper.ReadInConfig()        // Find and read the config file
	if err != nil {                    // Handle errors reading the config file
		panic(fmt.Errorf("Fatal error config file [%s] \n", err))
	}
	var formatter = logging.MustStringFormatter(
		`%{color}%{time:15:04:05.000} [%{module}] %{shortfunc} [%{shortfile}] -> %{level:.4s} %{id:03x}%{color:reset} %{message}`,
	)
	logging.SetFormatter(formatter)

	removeFolders()
}

func initPKI() {
	obcca.LogInit(ioutil.Discard, os.Stdout, os.Stdout, os.Stderr, os.Stdout)

	eca = obcca.NewECA()
	tca = obcca.NewTCA(eca)
	tlsca = obcca.NewTLSCA(eca)

	sockp, err := net.Listen("tcp", viper.GetString("server.port"))
	if err != nil {
		panic("Cannot open port: " + err.Error())
	}

	server = grpc.NewServer()

	eca.Start(server)
	tca.Start(server)
	tlsca.Start(server)

	server.Serve(sockp)

}

func initClients() error {
	// Deployer
	deployerConf := utils.NodeConfiguration{Type: "client", Name: "user1"}
	if err := RegisterClient(deployerConf.Name, nil, deployerConf.GetEnrollmentID(), deployerConf.GetEnrollmentPWD()); err != nil {
		return err
	}
	var err error
	deployer, err = InitClient(deployerConf.Name, nil)
	if err != nil {
		return err
	}

	// Invoker
	invokerConf := utils.NodeConfiguration{Type: "client", Name: "user2"}
	if err := RegisterClient(invokerConf.Name, nil, invokerConf.GetEnrollmentID(), invokerConf.GetEnrollmentPWD()); err != nil {
		return err
	}
	invoker, err = InitClient(invokerConf.Name, nil)
	if err != nil {
		return err
	}

	return nil
}

func initPeers() error {
	// Register
	conf := utils.NodeConfiguration{Type: "peer", Name: "peer"}
	err := RegisterPeer(conf.Name, nil, conf.GetEnrollmentID(), conf.GetEnrollmentPWD())
	if err != nil {
		return err
	}

	// Verify that a second call to Register fails
	err = RegisterPeer(conf.Name, nil, conf.GetEnrollmentID(), conf.GetEnrollmentPWD())
	if err != nil {
		return err
	}

	// Init
	peer, err = InitPeer(conf.Name, nil)
	if err != nil {
		return err
	}

	err = RegisterPeer(conf.Name, nil, conf.GetEnrollmentID(), conf.GetEnrollmentPWD())
	if err != nil {
		return err
	}

	return err
}

func initValidators() error {
	// Register
	conf := utils.NodeConfiguration{Type: "validator", Name: "validator"}
	err := RegisterValidator(conf.Name, nil, conf.GetEnrollmentID(), conf.GetEnrollmentPWD())
	if err != nil {
		return err
	}

	// Verify that a second call to Register fails
	err = RegisterValidator(conf.Name, nil, conf.GetEnrollmentID(), conf.GetEnrollmentPWD())
	if err != nil {
		return err
	}

	// Init
	validator, err = InitValidator(conf.Name, nil)
	if err != nil {
		return err
	}

	err = RegisterValidator(conf.Name, nil, conf.GetEnrollmentID(), conf.GetEnrollmentPWD())
	if err != nil {
		return err
	}

	return err
}

func createConfidentialDeployTransaction() (*obc.Transaction, *obc.Transaction, error) {
	uuid, err := util.GenerateUUID()
	if err != nil {
		return nil, nil, err
	}

	cds := &obc.ChaincodeDeploymentSpec{
		ChaincodeSpec: &obc.ChaincodeSpec{
			Type:                 obc.ChaincodeSpec_GOLANG,
			ChaincodeID:          &obc.ChaincodeID{Path: "Contract001"},
			CtorMsg:              nil,
			ConfidentialityLevel: obc.ConfidentialityLevel_CONFIDENTIAL,
		},
		EffectiveDate: nil,
		CodePackage:   nil,
	}

	otx, err := obc.NewChaincodeDeployTransaction(cds, uuid)
	if err != nil {
		return nil, nil, err
	}
	tx, err := deployer.NewChaincodeDeployTransaction(cds, uuid)
	return otx, tx, err
}

func createConfidentialExecuteTransaction() (*obc.Transaction, *obc.Transaction, error) {
	uuid, err := util.GenerateUUID()
	if err != nil {
		return nil, nil, err
	}

	cis := &obc.ChaincodeInvocationSpec{
		ChaincodeSpec: &obc.ChaincodeSpec{
			Type:                 obc.ChaincodeSpec_GOLANG,
			ChaincodeID:          &obc.ChaincodeID{Path: "Contract001"},
			CtorMsg:              nil,
			ConfidentialityLevel: obc.ConfidentialityLevel_CONFIDENTIAL,
		},
	}

	otx, err := obc.NewChaincodeExecute(cis, uuid, obc.Transaction_CHAINCODE_EXECUTE)
	if err != nil {
		return nil, nil, err
	}
	tx, err := invoker.NewChaincodeExecute(cis, uuid)
	return otx, tx, err
}

func createConfidentialQueryTransaction() (*obc.Transaction, *obc.Transaction, error) {
	uuid, err := util.GenerateUUID()
	if err != nil {
		return nil, nil, err
	}

	cis := &obc.ChaincodeInvocationSpec{
		ChaincodeSpec: &obc.ChaincodeSpec{
			Type:                 obc.ChaincodeSpec_GOLANG,
			ChaincodeID:          &obc.ChaincodeID{Path: "Contract001"},
			CtorMsg:              nil,
			ConfidentialityLevel: obc.ConfidentialityLevel_CONFIDENTIAL,
		},
	}

	otx, err := obc.NewChaincodeExecute(cis, uuid, obc.Transaction_CHAINCODE_QUERY)
	if err != nil {
		return nil, nil, err
	}
	tx, err := invoker.NewChaincodeQuery(cis, uuid)
	return otx, tx, err
}

func createPublicDeployTransaction() (*obc.Transaction, error) {
	uuid, err := util.GenerateUUID()
	if err != nil {
		return nil, err
	}

	tx, err := deployer.NewChaincodeDeployTransaction(
		&obc.ChaincodeDeploymentSpec{
			ChaincodeSpec: &obc.ChaincodeSpec{
				Type:        obc.ChaincodeSpec_GOLANG,
				ChaincodeID: &obc.ChaincodeID{Path: "Contract001"},
				CtorMsg:     nil,
			},
			EffectiveDate: nil,
			CodePackage:   nil,
		},
		uuid,
	)
	return tx, err
}

func createPublicExecuteTransaction() (*obc.Transaction, error) {
	uuid, err := util.GenerateUUID()
	if err != nil {
		return nil, err
	}
	tx, err := invoker.NewChaincodeExecute(
		&obc.ChaincodeInvocationSpec{
			ChaincodeSpec: &obc.ChaincodeSpec{
				Type:        obc.ChaincodeSpec_GOLANG,
				ChaincodeID: &obc.ChaincodeID{Path: "Contract001"},
				CtorMsg:     nil,
			},
		},
		uuid,
	)
	return tx, err
}

func createPublicQueryTransaction() (*obc.Transaction, error) {
	uuid, err := util.GenerateUUID()
	if err != nil {
		return nil, err
	}
	tx, err := invoker.NewChaincodeQuery(
		&obc.ChaincodeInvocationSpec{
			ChaincodeSpec: &obc.ChaincodeSpec{
				Type:        obc.ChaincodeSpec_GOLANG,
				ChaincodeID: &obc.ChaincodeID{Path: "Contract001"},
				CtorMsg:     nil,
			},
		},
		uuid,
	)
	return tx, err
}

func isEqual(src, dst *obc.Transaction) error {
	if !reflect.DeepEqual(src.Payload, dst.Payload) {
		return fmt.Errorf("Different Payload [%s]!=[%s].", utils.EncodeBase64(src.Payload), utils.EncodeBase64(dst.Payload))
	}

	if !reflect.DeepEqual(src.ChaincodeID, dst.ChaincodeID) {
		return fmt.Errorf("Different ChaincodeID [%s]!=[%s].", utils.EncodeBase64(src.ChaincodeID), utils.EncodeBase64(dst.ChaincodeID))
	}

	return nil
}

func cleanup() {
	fmt.Println("Cleanup...")
	CloseAllClients()
	CloseAllPeers()
	CloseAllValidators()
	stopPKI()
	removeFolders()
	fmt.Println("Cleanup...done!")
}

func stopPKI() {
	eca.Close()
	tca.Close()
	tlsca.Close()
	server.Stop()

<<<<<<< HEAD
		tca.Stop()
		tca.Close()
		
		tlsca.Stop()
		tlsca.Close()
	}
=======
>>>>>>> 2c711d67
}

func removeFolders() {
	if err := os.RemoveAll(viper.GetString("peer.fileSystemPath")); err != nil {
		fmt.Printf("Failed removing [%s] [%s]\n", viper.GetString("peer.fileSystemPath"), err)
	}
	if err := os.RemoveAll(viper.GetString("server.rootpath")); err != nil {
		fmt.Printf("Failed removing [%s] [%s]\n", viper.GetString("eca.crypto.path"), err)
	}
}<|MERGE_RESOLUTION|>--- conflicted
+++ resolved
@@ -940,15 +940,6 @@
 	tlsca.Close()
 	server.Stop()
 
-<<<<<<< HEAD
-		tca.Stop()
-		tca.Close()
-		
-		tlsca.Stop()
-		tlsca.Close()
-	}
-=======
->>>>>>> 2c711d67
 }
 
 func removeFolders() {
